--- conflicted
+++ resolved
@@ -242,14 +242,11 @@
         "density-matrix": library.get_density_matrix,
         "overlap-matrix": library.get_overlap_matrix,
         "hamiltonian-matrix": library.get_hamiltonian_matrix,
-<<<<<<< HEAD
         "ml features": library.get_ml_features,
         "ml labels": library.get_ml_labels,
         "natoms": library.get_number_of_atoms,
         "norbitals": library.get_number_of_orbitals,
-=======
         "post-processing-dict": library.get_post_processing_dict,
->>>>>>> 851a606b
     }
     _setter = {}
 
@@ -309,15 +306,10 @@
         """
 
         if attribute not in self._getter:
-<<<<<<< HEAD
             raise TBLiteValueError(
                 f"Attribute '{attribute}' is not available in this result"
             )
 
-=======
-            raise ValueError(f"Attribute '{attribute}' is not available in this result")
-        print(attribute)
->>>>>>> 851a606b
         return self._getter[attribute](self._res)
 
     def set(self, attribute: str, value):
@@ -566,11 +558,6 @@
         =================== =========================== ===================
         """
 
-<<<<<<< HEAD
-        if interaction not in self._interaction:
-            raise TBLiteValueError(
-                f"Interaction '{interaction}' is not supported in this calculator"
-=======
         if interaction in self._interaction:
             cont = self._interaction[interaction](self._ctx, self._mol, self._calc, *args)
             library.calculator_push_back(self._ctx, self._calc, cont)
@@ -581,7 +568,6 @@
         else:
             raise ValueError(
                 f"Interaction or post processing '{interaction}' is not supported in this calculator"
->>>>>>> 851a606b
             )
         
         
@@ -638,16 +624,7 @@
         """
 
         _res = Result(res) if copy or res is None else res
-<<<<<<< HEAD
-        
-        if hasattr(self, '_post_proc'):
-            print("Here")
-            library.get_singlepoint_w_post(self._ctx, self._mol, self._calc, _res._res, self._post_proc)
-        else:
-            library.get_singlepoint(self._ctx, self._mol, self._calc, _res._res)
-=======
         library.get_singlepoint(self._ctx, self._mol, self._calc, _res._res)
->>>>>>> 851a606b
         
         return _res
 
