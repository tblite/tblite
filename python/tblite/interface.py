--- conflicted
+++ resolved
@@ -245,12 +245,8 @@
         "density-matrix": library.get_density_matrix,
         "overlap-matrix": library.get_overlap_matrix,
         "hamiltonian-matrix": library.get_hamiltonian_matrix,
-<<<<<<< HEAD
         "ml features": library.get_ml_features,
         "ml labels": library.get_ml_labels,
-=======
-        "post-processing-dict": library.get_post_processing_dict,
->>>>>>> bd04e0ce
         "natoms": library.get_number_of_atoms,
         "norbitals": library.get_number_of_orbitals,
         "post-processing-dict": library.get_post_processing_dict,
@@ -272,31 +268,6 @@
         Get a quantity stored instade the result container.
         The following quantities are available
 
-<<<<<<< HEAD
-        ====================== =========== ==============
-         property               dimension   unit
-        ====================== =========== ==============
-         energy                 scalar      Hartree
-         energies               nat         Hartree
-         gradient               nat, 3      Hartree/Bohr
-         virial                 3, 3        Hartree
-         charges                nat         e
-         bond-orders            nat, nat    e
-         dipole                 3           e·Bohr
-         quadrupole             6           e·Bohr²
-         orbital-energies       norb        Hartree
-         orbital-occupations    norb        e
-         orbital-coefficients   norb        unitless
-         overlap-matrix         norb, norb  unitless
-         hamiltonian-matrix     norb, norb  Hartree
-         density-matrix         norb, norb  e
-         ml features            nfeat, nat  /
-         xtbml weights          nat         unitless
-         ml labels              nfeat       string
-         natoms                 scalar      unitless
-         norbitals              scalar      unitless
-        ====================== =========== ==============
-=======
         ====================== ================================= ==============
          property               dimension [spin-polarized case]   unit
         ====================== ================================= ==============
@@ -316,8 +287,10 @@
          density-matrix         norb, norb [2, norb, norb]        e
          natoms                 scalar                            unitless
          norbitals              scalar                            unitless
+         ml features            nfeat, nat                        /
+         xtbml weights          nat                               unitless
+         ml labels              nfeat                             string
         ====================== ================================= ==============
->>>>>>> bd04e0ce
 
         Notes
         -----
@@ -600,19 +573,11 @@
         elif ".toml" in interaction:
             library.post_processing_push_back(self._ctx, self._calc, self._post_processing[interaction])
         else:
-<<<<<<< HEAD
-            raise ValueError(
-                f"Interaction or post processing '{interaction}' is not supported in this calculator"
-            )
-        
-        
-=======
             raise TBLiteValueError(
                 f"Interaction or post processing '{interaction}' is not supported in this calculator"
             )
 
 
->>>>>>> bd04e0ce
 
     def get(self, attribute: str) -> Any:
         """
@@ -667,11 +632,6 @@
 
         _res = Result(res) if copy or res is None else res
         library.get_singlepoint(self._ctx, self._mol, self._calc, _res._res)
-<<<<<<< HEAD
-        
-=======
-
->>>>>>> bd04e0ce
         return _res
 
 
