--- conflicted
+++ resolved
@@ -23,10 +23,7 @@
 from typing import Any, Optional
 
 import numpy as np
-<<<<<<< HEAD
 from typing import Any, Optional
-=======
->>>>>>> 3d8b6d38
 
 from . import library
 from .exceptions import TBLiteValueError
@@ -245,13 +242,10 @@
         "density-matrix": library.get_density_matrix,
         "overlap-matrix": library.get_overlap_matrix,
         "hamiltonian-matrix": library.get_hamiltonian_matrix,
-<<<<<<< HEAD
         "ml features": library.get_ml_features,
         "ml labels": library.get_ml_labels,
-=======
         "natoms": library.get_number_of_atoms,
         "norbitals": library.get_number_of_orbitals,
->>>>>>> 3d8b6d38
     }
     _setter = {}
 
@@ -287,14 +281,11 @@
          overlap-matrix         norb, norb  unitless
          hamiltonian-matrix     norb, norb  Hartree
          density-matrix         norb, norb  e
-<<<<<<< HEAD
          ml features            nfeat, nat  /
          xtbml weights          nat         unitless
          ml labels              nfeat       string
-=======
          natoms                 scalar      unitless
          norbitals              scalar      unitless
->>>>>>> 3d8b6d38
         ====================== =========== ==============
 
         Notes
@@ -314,14 +305,10 @@
         """
 
         if attribute not in self._getter:
-<<<<<<< HEAD
-            raise ValueError(f"Attribute '{attribute}' is not available in this result")
-=======
             raise TBLiteValueError(
                 f"Attribute '{attribute}' is not available in this result"
             )
 
->>>>>>> 3d8b6d38
         return self._getter[attribute](self._res)
 
     def set(self, attribute: str, value):
@@ -480,7 +467,6 @@
         "electric-field": library.new_electric_field,
         "spin-polarization": library.new_spin_polarization,
         "alpb-solvation": library.new_alpb_solvation,
-<<<<<<< HEAD
         "cpcm-solvation":  library.new_cpcm_solvation,
     }
     _post_processing = {
@@ -488,9 +474,6 @@
         "molecular-multipoles" : "molmom",
         "xtbml" : "xtbml",
         "xtbml_xyz" : "xtbml_xyz"
-=======
-        "cpcm-solvation": library.new_cpcm_solvation,
->>>>>>> 3d8b6d38
     }
 
     def __init__(
