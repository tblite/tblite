# This file is part of tblite.
# SPDX-Identifier: LGPL-3.0-or-later
#
# tblite is free software: you can redistribute it and/or modify it under
# the terms of the GNU Lesser General Public License as published by
# the Free Software Foundation, either version 3 of the License, or
# (at your option) any later version.
#
# tblite is distributed in the hope that it will be useful,
# but WITHOUT ANY WARRANTY; without even the implied warranty of
# MERCHANTABILITY or FITNESS FOR A PARTICULAR PURPOSE.  See the
# GNU Lesser General Public License for more details.
#
# You should have received a copy of the GNU Lesser General Public License
# along with tblite.  If not, see <https://www.gnu.org/licenses/>.

from logging import Logger

import numpy as np
from pytest import approx, raises

from tblite.exceptions import TBLiteRuntimeError, TBLiteValueError
from tblite.interface import Calculator, Result, symbols_to_numbers

THR = 1.0e-9


def get_ala(conf):
    """Retrieve a conformer of a small peptide"""
    numbers = np.array(
        [7, 1, 6, 1, 6, 6, 1, 1, 1, 8, 6, 6, 1, 1, 1, 8, 7, 1, 6, 1, 1, 1]
    )

    positions = {
        "xab": np.array(
            [
                [+2.65893135608838, -2.39249423371715, -3.66065400053935],
                [+3.49612941769371, -0.88484673975624, -2.85194146578362],
                [-0.06354076626069, -2.63180732150005, -3.28819116275323],
                [-1.07444177498884, -1.92306930149582, -4.93716401361053],
                [-0.83329925447427, -5.37320588052218, -2.81379718546920],
                [-0.90691285352090, -1.04371377845950, -1.04918016247507],
                [-2.86418317801214, -5.46484901686185, -2.49961410229771],
                [-0.34235262692151, -6.52310417728877, -4.43935278498325],
                [+0.13208660968384, -6.10946566962768, -1.15032982743173],
                [-2.96060093623907, +0.01043357425890, -0.99937552379387],
                [+3.76519127865000, -3.27106236675729, -5.83678272799149],
                [+6.47957316843231, -2.46911747464509, -6.21176914665408],
                [+7.32688324906998, -1.67889171278096, -4.51496113512671],
                [+6.54881843238363, -1.06760660462911, -7.71597456720663],
                [+7.56369260941896, -4.10015651865148, -6.82588105651977],
                [+2.64916867837331, -4.60764575400925, -7.35167957128511],
                [+0.77231592220237, -0.92788783332000, +0.90692539619101],
                [+2.18437036702702, -2.20200039553542, +0.92105755612696],
                [+0.01367202674183, +0.22095199845428, +3.27728206652909],
                [+1.67849497305706, +0.53855308534857, +4.43416031916610],
                [-0.89254709011762, +2.01704896333243, +2.87780123699499],
                [-1.32658751691561, -0.95404596601807, +4.30967630773603],
            ]
        ),
        "xac": np.array(
            [
                [+0.89812994422336, -3.49785066920537, -4.04176475935607],
                [+0.22096411844816, -4.86653879303702, -5.16965309356488],
                [+1.50858972981055, -4.22297129418255, -1.44296740345170],
                [+1.26381263207546, -6.26173130725955, -1.36929929792062],
                [+4.22584479532188, -3.58094126128602, -0.72765628187693],
                [-0.36535595783691, -3.23105046121391, +0.53224473210756],
                [+4.59700287054853, -4.26587358691560, +1.17638157393339],
                [+5.53245639246579, -4.49962127256050, -2.02509339376622],
                [+4.54878065243139, -1.55600067058432, -0.78659473595735],
                [-1.40338188617737, -4.70093312894944, +1.99692732352687],
                [+1.19184541389054, -1.17965860262351, -5.08564964981169],
                [+0.66646223547991, -1.02784609220985, -7.88469520699739],
                [+2.46126071643208, -0.84993899853549, -8.87377461956087],
                [-0.42509529147581, +0.67053350705954, -8.25313731918547],
                [-0.33603421332938, -2.66534515804911, -8.61567815458241],
                [+1.87087395689416, +0.69377329947433, -3.88238849685894],
                [-0.66896549096126, -0.70041907517856, +0.57158466492815],
                [+0.24390855421877, +0.32329261951026, -0.76688726802653],
                [-2.34873581523733, +0.49815011834652, +2.36364902826355],
                [-2.51669513442034, -0.71675917183750, +4.00880640863199],
                [-1.57466603805426, +2.31572781563081, +2.92500014923521],
                [-4.23036142386086, +0.78917833057040, +1.57683879578790],
            ]
        ),
        "xag": np.array(
            [
                [-1.98293112719749, -0.68900404398734, +0.37628864997560],
                [-1.54035272113532, -2.33144052962209, +1.23491020893064],
                [+0.09692928120200, +0.99422262169598, -0.11989378229633],
                [-0.09901909722504, +1.72588002674889, -2.03875555767431],
                [+0.14141827166397, +3.20957080884314, +1.73528063332959],
                [+2.50745780392154, -0.55594193008926, +0.12427542626420],
                [+1.69093368632231, +4.49899142526548, +1.31794453504710],
                [-1.63338894984043, +4.23428690562497, +1.59126592199206],
                [+0.36779723029067, +2.50163220083067, +3.65420914638345],
                [+2.56229717302803, -2.53711155537531, +1.32871903135090],
                [-4.36159407476856, -0.12962702640436, -0.39562772950648],
                [-6.34100574546165, -2.09075933777830, +0.21330645338918],
                [-7.23610050442420, -2.68187533006900, -1.53914540310063],
                [-7.78623541548118, -1.21956781217005, +1.38592307383011],
                [-5.57984815064465, -3.73504338108486, +1.18089285147183],
                [-4.86717200167912, +1.83918213313466, -1.51162714188889],
                [+4.55965923505744, +0.48183329726772, -0.99463516518498],
                [+4.30889971335617, +2.04332235450700, -2.04508383499641],
                [+7.03944933546151, -0.66526542357055, -0.85849489668778],
                [+8.44432563879401, +0.71932844719313, -0.28192138996626],
                [+7.59387580143664, -1.47860319740057, -2.66533359746007],
                [+6.94508476368302, -2.16228363458999, +0.53955258865532],
            ]
        ),
    }[conf]

    return (numbers, positions)


def get_crcp2():
    """Get structure for CrCP2"""
    numbers = np.array(
        [24, 6, 6, 6, 6, 6, 1, 1, 1, 1, 1, 6, 6, 6, 1, 6, 1, 6, 1, 1, 1]
    )
    positions = np.array(
        [
            [+0.00000000000000, +0.00000000000000, -0.06044684528305],
            [+0.00000000000000, +3.19613712523833, +2.30877824528580],
            [+2.18828801115897, +3.32943780995850, +0.70249948585735],
            [+1.33235791539260, +3.55640652898451, -1.83908673090077],
            [-1.33235791539260, +3.55640652898451, -1.83908673090077],
            [-2.18828801115897, +3.32943780995850, +0.70249948585735],
            [+0.00000000000000, +3.10509505378016, +4.34935395653655],
            [+4.13810718850644, +3.28428734944129, +1.31235006648465],
            [+2.52190264478215, +3.60569548880831, -3.50208900904436],
            [-2.52190264478215, +3.60569548880831, -3.50208900904436],
            [-4.13810718850644, +3.28428734944129, +1.31235006648465],
            [+2.18828801115897, -3.32943780995850, +0.70249948585735],
            [+0.00000000000000, -3.19613712523833, +2.30877824528580],
            [+1.33235791539260, -3.55640652898451, -1.83908673090077],
            [+4.13810718850644, -3.28428734944129, +1.31235006648465],
            [-2.18828801115897, -3.32943780995850, +0.70249948585735],
            [+0.00000000000000, -3.10509505378016, +4.34935395653655],
            [-1.33235791539260, -3.55640652898451, -1.83908673090077],
            [+2.52190264478215, -3.60569548880831, -3.50208900904436],
            [-4.13810718850644, -3.28428734944129, +1.31235006648465],
            [-2.52190264478215, -3.60569548880831, -3.50208900904436],
        ]
    )
    return (numbers, positions)


def test_gfn1():
    """Basic test for GFN1-xTB method"""
    gradient = np.array(
        [
            [-2.30890577e-5, -8.23027141e-3, +3.83526103e-3],
            [+8.93064693e-5, +3.76305314e-3, -3.16225182e-4],
            [+2.61812066e-3, +1.43734260e-3, +1.69221930e-3],
            [-1.30022454e-3, +7.36897334e-3, +1.44359655e-3],
            [-1.18095082e-3, -5.07048042e-4, +7.16557787e-4],
            [+1.03129859e-2, -3.22454163e-3, -1.17868424e-2],
            [+2.25696958e-4, -1.52527805e-4, -6.35931277e-4],
            [-2.48556212e-4, +4.95584663e-5, +8.26541624e-4],
            [+1.08580370e-4, -2.32855279e-3, -1.64881140e-4],
            [-7.27516746e-3, -1.08743381e-2, +1.02939725e-2],
            [-6.39918988e-3, -8.43381632e-3, -1.48319990e-2],
            [+8.78977536e-4, +8.30495556e-4, +6.52170578e-4],
            [-1.14377340e-3, -1.13193865e-4, -1.94865181e-4],
            [+8.78368248e-4, -1.62570375e-3, +2.95802372e-4],
            [+4.23367378e-4, +1.05983147e-3, -9.63718801e-4],
            [+3.88369600e-3, +1.27236421e-2, +8.62989820e-3],
            [-3.97039649e-3, +1.20670709e-2, +3.77235583e-3],
            [+1.86128358e-3, -3.42859740e-3, -1.71401975e-3],
            [+5.09298024e-4, -6.34874352e-4, -1.43338011e-3],
            [+1.43706589e-5, +2.39757682e-3, -2.91623626e-3],
            [-1.71237422e-3, -2.17516013e-3, -4.94411233e-4],
            [+1.44967025e-3, +3.10811194e-5, +3.29413462e-3],
        ]
    )

    numbers, positions = get_ala("xab")

    calc = Calculator("GFN1-xTB", numbers, positions)
    calc.set("accuracy", 1.0)

    res = calc.singlepoint()

    assert res.get("energy") == approx(-34.980794815805446, abs=THR)

    numbers, positions = get_ala("xac")
    calc.update(positions)
    calc.set("save-integrals", 1)

    res = calc.singlepoint(res)

    assert res.get("energy") == approx(-34.987786081514066, abs=THR)
    assert res.get("gradient") == approx(gradient, abs=THR)

    res = res.dict()
    assert "density-matrix" in res
    assert "overlap-matrix" in res
    assert "hamiltonian-matrix" in res


def test_gfn2():
    """Basic test for GFN2-xTB method"""
    gradient = np.array(
        [
            [+1.17642910e-2, -5.29400903e-3, +3.72680358e-3],
            [-1.36717977e-3, +8.73017982e-4, -1.58097215e-3],
            [-2.28602657e-3, +3.05314211e-3, +1.29503272e-3],
            [+1.17878429e-3, -1.62260139e-3, +3.54659145e-3],
            [-1.40782520e-3, -1.62625462e-3, -3.06664234e-3],
            [-8.96440228e-3, +1.19118693e-2, -8.33051410e-3],
            [+9.33591498e-4, +1.20346699e-3, +1.89444832e-4],
            [-2.18294922e-4, +3.93504056e-4, -1.53811277e-4],
            [+6.42406310e-4, -7.64866201e-4, +3.03844581e-4],
            [-3.36497732e-4, -1.45985780e-2, +9.86968946e-3],
            [-8.97934174e-4, -1.15903933e-2, +5.90534278e-3],
            [+4.32454422e-4, +1.55768098e-3, -6.84108710e-4],
            [+4.09031189e-4, +1.48996321e-4, +2.50460899e-4],
            [+4.41135937e-4, -1.20304491e-4, -1.06933538e-4],
            [-1.11124347e-3, -1.23817267e-3, +4.80262746e-4],
            [-5.50236606e-3, +1.46035617e-2, -8.54857472e-3],
            [+5.06284695e-3, +7.13309791e-3, -5.28051609e-3],
            [-2.35509860e-3, -1.78589715e-3, +1.35728142e-3],
            [+3.24958615e-3, -2.27290642e-3, +5.08621002e-4],
            [-5.74390261e-4, -1.73044948e-3, -4.21845336e-4],
            [+1.59689965e-4, +8.11151135e-5, +2.26546673e-3],
            [+7.47441343e-4, +1.68498046e-3, -1.52492395e-3],
        ]
    )
    # fmt: off
    shell_map = np.array(
        [
            *[0, 0, 1, 2, 2, 3, 4, 4, 5, 5, 6, 7, 8, 9, 9],
            *[10, 10, 11, 11, 12, 13, 14, 15, 15, 16, 16, 17, 18, 18, 19, 20, 21],
        ]
    )
    angular_momenta = np.array(
        [
            *[0, 1, 0, 0, 1, 0, 0, 1, 0, 1, 0, 0, 0, 0, 1],
            *[0, 1, 0, 1, 0, 0, 0, 0, 1, 0, 1, 0, 0, 1, 0, 0, 0],
        ]
    )
    orbital_map = np.array(
        [
            *[0, 1, 1, 1, 2, 3, 4, 4, 4, 5, 6, 7, 7, 7, 8, 9, 9, 9],
            *[10, 11, 12, 13, 14, 14, 14, 15, 16, 16, 16, 17, 18, 18, 18, 19],
            *[20, 21, 22, 23, 23, 23, 24, 25, 25, 25, 26, 27, 28, 28, 28, 29],
            *[30, 31],
        ]
    )
    # fmt: on

    numbers, positions = get_ala("xac")

    calc = Calculator("GFN2-xTB", numbers, positions)

    assert all(shell_map == calc.get("shell-map"))
    assert all(angular_momenta == calc.get("angular-momenta"))
    assert all(orbital_map == calc.get("orbital-map"))

    calc.set("accuracy", 1.0)
    res = Result()

    res = calc.singlepoint(res, copy=True)

    assert res.get("energy") == approx(-32.97134042392298, abs=THR)

    numbers, positions = get_ala("xag")
    calc.update(positions)

    calc.singlepoint(res)

    assert res.get("energy") == approx(-32.97132127543436, abs=THR)
    assert res.get("energy") == approx(sum(res.get("energies")), abs=THR)
    assert res.get("gradient") == approx(gradient, abs=THR)


def test_ipea1():
    """Basic test for IPEA1-xTB method"""
    gradient = np.array(
        [
            [+8.66895375e-3, -8.77412044e-3, +2.97823240e-3],
            [+9.52587611e-4, +3.15940527e-5, -3.12816500e-4],
            [-2.57987382e-3, +3.84961559e-3, +2.77298284e-3],
            [-4.81635429e-4, -2.88802818e-4, +8.40482914e-4],
            [+1.24799170e-3, +3.74900057e-3, +1.76205872e-4],
            [-9.62505451e-3, +9.63955941e-3, -6.95804474e-3],
            [-1.33281533e-3, +8.85183104e-4, +2.69619028e-3],
            [+1.47586309e-3, -1.46453763e-3, -4.78558561e-4],
            [+3.23497148e-4, -2.23069073e-5, -1.99573842e-3],
            [+8.76375745e-4, -1.50759679e-2, +1.07645733e-2],
            [-8.61807851e-3, -9.13562754e-3, +3.40925515e-3],
            [+1.15849566e-3, -6.86610262e-4, +1.00471922e-3],
            [+3.76866861e-4, +1.53381059e-3, +2.32381437e-3],
            [+1.33910593e-3, -1.05118440e-3, -2.32355779e-3],
            [-2.15237913e-3, +3.54288137e-4, -4.07100491e-4],
            [-4.44678667e-3, +1.32270519e-2, -8.43304298e-3],
            [+9.77389138e-3, +9.50568602e-3, -8.40237784e-3],
            [-2.32540898e-3, -4.14061089e-3, +2.43721523e-3],
            [+7.22194104e-3, -1.14254387e-3, -1.31678735e-3],
            [-1.07808668e-3, -2.79837461e-3, -3.51620344e-4],
            [+4.75694235e-4, -1.55429929e-4, +3.34209540e-3],
            [-1.25114510e-3, +1.96032776e-3, -1.76612193e-3],
        ]
    )

    numbers, positions = get_ala("xab")

    calc = Calculator("IPEA1-xTB", numbers, positions)
    for key, value in {"accuracy": 1.0, "verbosity": 2}.items():
        calc.set(key, value)

    res = calc.singlepoint()

    assert res.get("energy") == approx(-38.40436019312474, abs=THR)
    assert res.get("energy") == res["energy"]

    numbers, positions = get_ala("xag")
    calc.update(positions)

    res = calc.singlepoint(res).dict()

    assert res.get("energy") == approx(-38.40675517188822, abs=THR)
    assert res.get("gradient") == approx(gradient, abs=THR)


def test_gfn2_mindless():
    """Test GFN2-xTB for a mindless molecule"""
    numbers = np.array([1, 1, 6, 5, 1, 15, 8, 17, 13, 15, 5, 1, 9, 15, 1, 15])
    positions = np.array(
        [
            [+2.79274810283778, +3.82998228828316, -2.79287054959216],
            [-1.43447454186833, +0.43418729987882, +5.53854345129809],
            [-3.26268343665218, -2.50644032426151, -1.56631149351046],
            [+2.14548759959147, -0.88798018953965, -2.24592534506187],
            [-4.30233097423181, -3.93631518670031, -0.48930754109119],
            [+0.06107643564880, -3.82467931731366, -2.22333344469482],
            [+0.41168550401858, +0.58105573172764, +5.56854609916143],
            [+4.41363836635653, +3.92515871809283, +2.57961724984000],
            [+1.33707758998700, +1.40194471661647, +1.97530004949523],
            [+3.08342709834868, +1.72520024666801, -4.42666116106828],
            [-3.02346932078505, +0.04438199934191, -0.27636197425010],
            [+1.11508390868455, -0.97617412809198, +6.25462847718180],
            [+0.61938955433011, +2.17903547389232, -6.21279842416963],
            [-2.67491681346835, +3.00175899761859, +1.05038813614845],
            [-4.13181080289514, -2.34226739863660, -3.44356159392859],
            [+2.85007173009739, -2.64884892757600, +0.71010806424206],
        ]
    )
    calc = Calculator("GFN2-xTB", numbers, positions)
    res = calc.singlepoint()

    assert res.get("energy") == approx(-31.716158891203904, abs=THR)


def test_ipea1_charge():
    """Test charged systems in an IP calculation"""
    numbers = np.array([14, 1, 1, 1, 1])
    positions = np.array(
        [
            [+0.00000000000000, +0.00000000000000, +0.00000000000000],
            [+1.61972522566005, -1.61972522566005, +1.61972522566005],
            [-1.61972522566005, +1.61972522566005, +1.61972522566005],
            [-1.61972522566005, -1.61972522566005, -1.61972522566005],
            [+1.61972522566005, +1.61972522566005, -1.61972522566005],
        ]
    )
    calc = Calculator("IPEA1-xTB", numbers, positions)

    res = calc.singlepoint()
    assert res.get("energy") == approx(-4.1365706907641115, abs=THR)

    positions = np.array(
        [
            [-0.00115627677826, -1.28225218579877, -0.61598185229325],
            [+0.00700035129222, +2.20006589600569, -1.15896195249942],
            [-0.00053638554336, +2.26215432948848, +0.32516560218069],
            [+2.43459795927086, -1.59621225620704, +0.72661653583618],
            [-2.43990564824148, -1.58375578348835, +0.72316166677581],
        ]
    )
    calc = Calculator("IPEA1-xTB", numbers, positions, charge=1.0, uhf=1)

    res = calc.singlepoint(res)
    assert res.get("energy") == approx(-3.5168511494225148, abs=THR)


def test_spgfn1():
    """Test SP GFN1-xTB"""
    numbers, positions = get_crcp2()
    calc = Calculator("GFN1-xTB", numbers, positions)

    ls_energy = calc.singlepoint().get("energy")

    calc.add("spin-polarization")
    ls_energy_sp = calc.singlepoint().get("energy")
    assert ls_energy_sp == approx(ls_energy)
    assert ls_energy_sp == approx(-28.349613833732931)

    calc.update(uhf=2)
    hs_energy_sp = calc.singlepoint().get("energy")
    assert hs_energy_sp == approx(-28.37648585236444)


def test_spgfn1_densities():
    """Test density matrices for SP GFN1-xTB"""
    numbers = np.array([1, 8])
    positions = np.array(
        [
            [0.0, 0.0, 0.0],
            [1.0, 0.0, 0.0],
        ]
    )
    calc = Calculator("GFN1-xTB", numbers, positions)
    calc.add("spin-polarization")
    calc.set("save-integrals", 1)

    res = calc.singlepoint()

    s = res.get("overlap-matrix")
    pa, pb = res.get("density-matrix")

    assert np.sum(pa * s) == approx(4.0)
    assert np.sum(pb * s) == approx(3.0)


def test_spgfn1_orbital_energies():
    """Test orbital energies for SP GFN1-xTB"""
    numbers, positions = get_crcp2()
    calc = Calculator("GFN1-xTB", numbers, positions)

    orben = calc.singlepoint().get("orbital-energies")

    calc.add("spin-polarization")
    orben_a, orben_b = calc.singlepoint().get("orbital-energies")
    assert orben_a == approx(orben)
    assert orben_b == approx(orben)


def test_spgfn1_orbital_occupations():
    """Test orbital occupations for SP GFN1-xTB"""
    numbers, positions = get_crcp2()
    calc = Calculator("GFN1-xTB", numbers, positions)

    occs = calc.singlepoint().get("orbital-occupations")

    calc.add("spin-polarization")
    occs_a, occs_b = calc.singlepoint().get("orbital-occupations")
    assert occs_a == approx(0.5 * occs, abs=THR)
    assert occs_b == approx(0.5 * occs, abs=THR)


def test_spgfn1_orbital_occupations_and_coefficients():
    """Test orbital occupations and coefficients for SP GFN1-xTB"""
    numbers, positions = get_crcp2()
    calc = Calculator("GFN1-xTB", numbers, positions)
    calc.add("spin-polarization")

    res = calc.singlepoint()

    occs_a, occs_b = res.get("orbital-occupations")
    ca, cb = res.get("orbital-coefficients")

    pa, pb = res.get("density-matrix")

    pa_reconstruct = np.einsum("k,ik,jk->ij", occs_a, ca, ca)
    pb_reconstruct = np.einsum("k,ik,jk->ij", occs_b, cb, cb)

    assert pa_reconstruct == approx(pa, abs=THR)
    assert pb_reconstruct == approx(pb, abs=THR)


def test_post_processing_api():
    """Test post-processing API"""
    numbers, positions = get_crcp2()
    calc = Calculator("GFN1-xTB", numbers, positions)
    calc.add("bond-orders")
    res = calc.singlepoint()
    with raises(
        TBLiteValueError,
        match="Molecular dipole was not calculated. By default it is computed.",
    ):
        res.get("dipole")

    with raises(
        TBLiteValueError,
        match="Molecular quadrupole was not calculated. By default it is computed.",
    ):
        res.get("quadrupole")

    res.dict()

    calc = Calculator("GFN1-xTB", numbers, positions)
    calc.add("molecular-multipoles")
    res = calc.singlepoint()
    with raises(
        TBLiteValueError,
        match="Bond-orders were not calculated. By default they are computed.",
    ):
        res.get("bond-orders")

    calc = Calculator("GFN1-xTB", numbers, positions)
    calc.add("spin-polarization")

    wbo_sp = calc.singlepoint().get("bond-orders")
    assert wbo_sp.ndim == 3


def test_solvation_gfn2_cpcm():
    """Test CPCM solvation with GFN2-xTB"""
    numbers, positions = get_crcp2()

    calc = Calculator("GFN2-xTB", numbers, positions)
    calc.set("accuracy", 1.0)
    calc.add("cpcm-solvation", 7.0)

    energy = calc.singlepoint().get("energy")

    assert energy == approx(-28.43287176929)


def test_solvation_gfn2_alpb():
    """Test ALPB solvation with GFN2-xTB"""
    numbers, positions = get_crcp2()

    calc = Calculator("GFN2-xTB", numbers, positions)
    calc.set("accuracy", 1.0)
    calc.add("alpb-solvation", "ethanol")

    energy = calc.singlepoint().get("energy")
    assert energy == approx(-28.448543412625)


def test_solvation_gfn2_alpb_bar1mol():
    """Test ALPB solvation with GFN2-xTB with state"""
    numbers, positions = get_crcp2()

    calc = Calculator("GFN2-xTB", numbers, positions)
    calc.set("accuracy", 1.0)
    calc.add("alpb-solvation", "ethanol", "bar1mol")

    energy = calc.singlepoint().get("energy")
<<<<<<< HEAD
    assert energy == approx(-28.448543412625)
    
    calc = Calculator("GFN2-xTB", numbers, positions)
    calc.set("accuracy", 1.0)
    calc.add("alpb-solvation", "ethanol", "bar1mol")

    energy = calc.singlepoint().get("energy")
    assert energy == approx(-28.445512179798)
    
    calc = Calculator("GFN2-xTB", numbers, positions)
    calc.set("accuracy", 1.0)
    calc.add("alpb-solvation", "ethanol", "reference")

    energy = calc.singlepoint().get("energy")
    assert energy == approx(-28.442829765226)
=======
    assert energy == approx(-28.445512179798)


def test_solvation_gfn2_alpb_reference():
    """Test ALPB solvation with GFN2-xTB"""
    numbers, positions = get_crcp2()
>>>>>>> ccc00f21

    calc = Calculator("GFN2-xTB", numbers, positions)
    calc.set("accuracy", 1.0)
    calc.add("alpb-solvation", "ethanol", "reference")

    energy = calc.singlepoint().get("energy")
    assert energy == approx(-28.442829765226)


def test_solvation_gfn1_gbe():
    """Test GBE solvation with GFN1-xTB"""
    numbers, positions = get_crcp2()

    calc = Calculator("GFN2-xTB", numbers, positions)
    calc.set("accuracy", 1.0)
    calc.add("gbe-solvation", 7.0, "p16")

    energy = calc.singlepoint().get("energy")

    assert energy == approx(-28.43674134364)
    
    calc = Calculator("GFN2-xTB", numbers, positions)
    calc.set("accuracy", 1.0)
    calc.add("gbsa-solvation", "water")

    energy = calc.singlepoint().get("energy")
    assert energy == approx(-28.439916755536)

    calc = Calculator("GFN2-xTB", numbers, positions)
    calc.set("accuracy", 1.0)
    calc.add("gbsa-solvation", 7.0)

    energy = calc.singlepoint().get("energy")

    assert energy == approx(-28.43677095356)
    
    calc = Calculator("GFN1-xTB", numbers, positions)
    calc.set("accuracy", 1.0)
    calc.add("alpb-solvation", "ethanol", "reference")

    energy = calc.singlepoint().get("energy")
    assert energy == approx(-28.354559810599)



def test_solvation_gfn2_gbsa():
    """Test GBSA solvation with GFN2-xTB"""
    numbers, positions = get_crcp2()

    calc = Calculator("GFN2-xTB", numbers, positions)
    calc.set("accuracy", 1.0)
    calc.add("gbsa-solvation", "water")

    energy = calc.singlepoint().get("energy")
    assert energy == approx(-28.439916755536)


def test_solvation_gfn2_gb():
    """Test GB solvation with GFN2-xTB"""
    numbers, positions = get_crcp2()

    calc = Calculator("GFN2-xTB", numbers, positions)
    calc.set("accuracy", 1.0)
    calc.add("gb-solvation", 7.0, "still")

    energy = calc.singlepoint().get("energy")

    assert energy == approx(-28.43677095356)


def test_solvation_gfn1_alpb():
    """Test ALPB solvation with GFN1-xTB"""
    numbers, positions = get_crcp2()

    calc = Calculator("GFN1-xTB", numbers, positions)
    calc.set("accuracy", 1.0)
    calc.add("alpb-solvation", "ethanol", "reference")

    energy = calc.singlepoint().get("energy")
    assert energy == approx(-28.354559810599)


def test_result_getter():
    """Check error handling in result container getter"""

    res = Result()

    with raises(RuntimeError, match="Result does not contain"):
        res.get("energy")

    with raises(RuntimeError, match="Result does not contain"):
        res.get("gradient")

    with raises(RuntimeError, match="Result does not contain"):
        res.get("virial")

    with raises(ValueError, match="Attribute 'unknown' is not available"):
        res.get("unknown")


def test_result_setter():
    """Check error handling in result container setter"""

    res = Result()

    with raises(ValueError, match="Attribute 'unknown' cannot be set"):
        res.set("unknown", 1.0)

    with raises(ValueError, match="Attribute 'unknown' cannot be set"):
        res["unknown"] = 1.0


def test_unknown_method():
    """Check handling of non-existing methods"""

    numbers, positions = get_ala("xab")
    with raises(ValueError, match="Method 'GFN-xTB' is not available"):
        Calculator("GFN-xTB", numbers, positions)


def test_unknown_attribute():
    """Check handling of setting unknown attributes"""

    numbers, positions = get_ala("xab")
    calc = Calculator("GFN2-xTB", numbers, positions)

    with raises(ValueError, match="Attribute 'unknown' is not supported"):
        calc.set("unknown", 1.0)


def test_gfn1_logging():
    """Basic test for GFN1-xTB method"""
    numbers, positions = get_ala("xab")

    logger = Logger("test")

    calc = Calculator(
        "GFN1-xTB", numbers, positions, color=False, logger=logger.info
    )
    res = calc.singlepoint()

    assert res.get("energy") == approx(-34.980794815805446, abs=THR)

    def broken_logger(message: str) -> None:
        raise NotImplementedError("This logger is broken")

    calc = Calculator(
        "GFN1-xTB", numbers, positions, color=False, logger=broken_logger
    )
    with raises(TBLiteRuntimeError):
        calc.singlepoint()


def test_symbols():
    """Check initialization with element symbols"""
    symbols = ["Si", "H", "H", "H", "H"]
    positions = np.array(
        [
            [+0.00000000000000, +0.00000000000000, +0.00000000000000],
            [+1.61972522566005, -1.61972522566005, +1.61972522566005],
            [-1.61972522566005, +1.61972522566005, +1.61972522566005],
            [-1.61972522566005, -1.61972522566005, -1.61972522566005],
            [+1.61972522566005, +1.61972522566005, -1.61972522566005],
        ]
    )

    calc = Calculator("GFN2-xTB", symbols_to_numbers(symbols), positions)
    res = calc.singlepoint()

    assert res.get("energy") == approx(-3.763120637211, abs=THR)


def test_numbers():
    """Check initialization with atomic numbers"""
    numbers = [14, 1, 1, 1, 1]
    positions = np.array(
        [
            [+0.00000000000000, +0.00000000000000, +0.00000000000000],
            [+1.61972522566005, -1.61972522566005, +1.61972522566005],
            [-1.61972522566005, +1.61972522566005, +1.61972522566005],
            [-1.61972522566005, -1.61972522566005, -1.61972522566005],
            [+1.61972522566005, +1.61972522566005, -1.61972522566005],
        ]
    )

    calc = Calculator("GFN2-xTB", numbers, positions)
    res = calc.singlepoint()

    assert res.get("energy") == approx(-3.763120637211, abs=THR)<|MERGE_RESOLUTION|>--- conflicted
+++ resolved
@@ -542,30 +542,12 @@
     calc.add("alpb-solvation", "ethanol", "bar1mol")
 
     energy = calc.singlepoint().get("energy")
-<<<<<<< HEAD
-    assert energy == approx(-28.448543412625)
-    
-    calc = Calculator("GFN2-xTB", numbers, positions)
-    calc.set("accuracy", 1.0)
-    calc.add("alpb-solvation", "ethanol", "bar1mol")
-
-    energy = calc.singlepoint().get("energy")
-    assert energy == approx(-28.445512179798)
-    
-    calc = Calculator("GFN2-xTB", numbers, positions)
-    calc.set("accuracy", 1.0)
-    calc.add("alpb-solvation", "ethanol", "reference")
-
-    energy = calc.singlepoint().get("energy")
-    assert energy == approx(-28.442829765226)
-=======
     assert energy == approx(-28.445512179798)
 
 
 def test_solvation_gfn2_alpb_reference():
     """Test ALPB solvation with GFN2-xTB"""
     numbers, positions = get_crcp2()
->>>>>>> ccc00f21
 
     calc = Calculator("GFN2-xTB", numbers, positions)
     calc.set("accuracy", 1.0)
