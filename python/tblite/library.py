# This file is part of tblite.
# SPDX-Identifier: LGPL-3.0-or-later
#
# tblite is free software: you can redistribute it and/or modify it under
# the terms of the GNU Lesser General Public License as published by
# the Free Software Foundation, either version 3 of the License, or
# (at your option) any later version.
#
# tblite is distributed in the hope that it will be useful,
# but WITHOUT ANY WARRANTY; without even the implied warranty of
# MERCHANTABILITY or FITNESS FOR A PARTICULAR PURPOSE.  See the
# GNU Lesser General Public License for more details.
#
# You should have received a copy of the GNU Lesser General Public License
# along with tblite.  If not, see <https://www.gnu.org/licenses/>.
"""
Thin wrapper around CFFI extension module tblite.

This module mainly acts as a guard for importing the libtblite extension and
also provides some FFI based wappers for memory handling.
"""

import functools
import sys
from typing import Callable, Dict

import numpy as np

try:
    from ._libtblite import ffi, lib
except ImportError as e:
    raise ImportError(
        "tblite C extension unimportable, cannot use C-API"
    ) from e

from .exceptions import TBLiteRuntimeError, TBLiteValueError


def get_version() -> tuple:
    """Return the current API version from tblite.
    For easy usage in C the API version is provided as

    10000 * major + 100 * minor + patch

    For Python we want something that looks like a semantic version again.
    """
    version = lib.tblite_get_version()
    return (
        version // 10000,
        version % 10000 // 100,
        version % 100,
    )


def _delete_error(error) -> None:
    """Delete a tblite error handler object"""
    ptr = ffi.new("tblite_error *")
    ptr[0] = error
    lib.tblite_delete_error(ptr)


def new_error():
    """Create new tblite error handler object"""
    return ffi.gc(lib.tblite_new_error(), _delete_error)


def error_check(func):
    """Handle errors for library functions that require an error handle"""

    @functools.wraps(func)
    def handle_error(*args, **kwargs):
        """Run function and than compare context"""
        _err = new_error()
        value = func(_err, *args, **kwargs)
        if lib.tblite_check_error(_err):
            _message = ffi.new("char[]", 512)
            lib.tblite_get_error(_err, _message, ffi.NULL)
            raise TBLiteRuntimeError(ffi.string(_message).decode())
        return value

    return handle_error


@ffi.def_extern()
def logger_callback(error, message, nchar, data):
    """Custom logger callback to write output in a Python friendly way"""
    try:
        callback = ffi.from_handle(data)
        callback(ffi.unpack(message, nchar).decode())
    except Exception as e:
        error_message = ffi.new("char[]", str(e).encode())
        lib.tblite_set_error(
            error,
            error_message,
            ffi.NULL,
        )


def context_check(func):
    """Handle errors for library functions that require a context handle"""

    @functools.wraps(func)
    def handle_context_error(ctx, *args, **kwargs):
        """Run function and than compare context"""
        if isinstance(ctx, tuple):
            ctx, _ = ctx
        value = func(ctx, *args, **kwargs)
        if lib.tblite_check_context(ctx):
            _message = ffi.new("char[]", 512)
            lib.tblite_get_context_error(ctx, _message, ffi.NULL)
            raise TBLiteRuntimeError(ffi.string(_message).decode())
        return value

    return handle_context_error

def set_context_solver(ctx, solver : str):
    """Set the solver for the context"""
    #solver enumerator
    solver_dict = {
        "gvd": 1,
        "gvr": 2,
        "gvd-gpu": 3,
        "sp2": 12,
        "tc2": 12,
        "sp2-accel": 22,
        "trs4" : 14
    }
    _solver = int()
    try:
        _solver = solver_dict[solver]
    except KeyError:
        raise TBLiteValueError(
            f"Unknown solver {solver}."
        )
    
    context_check(lib.tblite_set_context_solver)(ctx, _solver)

def _delete_context(context) -> None:
    """Delete a tblite context handler object"""
    ptr = ffi.new("tblite_context *")
    ptr[0] = context
    lib.tblite_delete_context(ptr)


def new_context(color: bool = True, logger: Callable[[str], None] = print):
    """Create new tblite context handler object"""
    ctx = ffi.gc(lib.tblite_new_context(), _delete_context)
    handle = ffi.new_handle(logger)
    context_check(lib.tblite_set_context_logger)(
        ctx, lib.logger_callback, handle
    )
    if color and sys.stdout.isatty():
        context_check(lib.tblite_set_context_color)(ctx, 1)
    return ctx, handle


def _delete_structure(mol) -> None:
    """Delete molecular structure data"""
    ptr = ffi.new("tblite_structure *")
    ptr[0] = mol
    lib.tblite_delete_structure(ptr)


def new_structure(natoms, numbers, positions, charge, uhf, lattice, periodic):
    """Create new molecular structure data"""
    return ffi.gc(
        error_check(lib.tblite_new_structure)(
            natoms,
            numbers,
            positions,
            charge,
            uhf,
            lattice,
            periodic,
        ),
        _delete_structure,
    )


update_structure_geometry = error_check(lib.tblite_update_structure_geometry)
update_structure_charge = error_check(lib.tblite_update_structure_charge)
update_structure_uhf = error_check(lib.tblite_update_structure_uhf)


def _delete_table(table) -> None:
    """Delete a tblite data table object"""
    ptr = ffi.new("tblite_table *")
    ptr[0] = table
    lib.tblite_delete_table(ptr)


def new_table():
    """Create a tblite data table object"""
    return ffi.gc(lib.tblite_new_table(ffi.NULL), _delete_table)


table_set_double = error_check(lib.tblite_table_set_double)
table_set_int64_t = error_check(lib.tblite_table_set_int64_t)
table_set_bool = error_check(lib.tblite_table_set_bool)
table_set_char = error_check(lib.tblite_table_set_char)
table_add_table = error_check(lib.tblite_table_add_table)


def _delete_param(param) -> None:
    """Delete a tblite parametrization record object"""
    ptr = ffi.new("tblite_param *")
    ptr[0] = param
    lib.tblite_delete_param(ptr)


def new_param():
    """Create a tblite data table object"""
    return ffi.gc(lib.tblite_new_param(), _delete_param)


load_param = error_check(lib.tblite_load_param)
dump_param = error_check(lib.tblite_dump_param)
export_gfn2_param = error_check(lib.tblite_export_gfn2_param)
export_gfn1_param = error_check(lib.tblite_export_gfn1_param)
export_ipea1_param = error_check(lib.tblite_export_ipea1_param)


def _delete_result(result) -> None:
    """Delete a tblite result container object"""
    ptr = ffi.new("tblite_result *")
    ptr[0] = result
    lib.tblite_delete_result(ptr)


def new_result():
    """Create new tblite result container object"""
    return ffi.gc(lib.tblite_new_result(), _delete_result)


def copy_result(res):
    """Create new tblite result container object as copy of an existing result"""
    return ffi.gc(lib.tblite_copy_result(res), _delete_result)


def get_number_of_atoms(res) -> int:
    """Retrieve number of atoms from result container"""
    _natoms = ffi.new("int *")
    error_check(lib.tblite_get_result_number_of_atoms)(res, _natoms)
    return _natoms[0]


def get_number_of_orbitals(res) -> int:
    """Retrieve number of orbitals from result container"""
    _norb = ffi.new("int *")
    error_check(lib.tblite_get_result_number_of_orbitals)(res, _norb)
    return _norb[0]


def get_number_of_spins(res) -> int:
    """Retrieve number of spins from result container"""
    _nspin = ffi.new("int *")
    error_check(lib.tblite_get_result_number_of_spins)(res, _nspin)
    return _nspin[0]


def get_energy(res) -> np.ndarray:
    """Retrieve energy from result container"""
    _energy = np.array(0.0)
    error_check(lib.tblite_get_result_energy)(
        res, ffi.cast("double*", _energy.ctypes.data)
    )
    return _energy


def get_energies(res) -> np.ndarray:
    """Retrieve atom-resolved energies from result container"""
    _energies = np.zeros((get_number_of_atoms(res),))
    error_check(lib.tblite_get_result_energies)(
        res, ffi.cast("double*", _energies.ctypes.data)
    )
    return _energies


def get_gradient(res) -> np.ndarray:
    """Retrieve gradient from result container"""
    _gradient = np.zeros((get_number_of_atoms(res), 3))
    error_check(lib.tblite_get_result_gradient)(
        res, ffi.cast("double*", _gradient.ctypes.data)
    )
    return _gradient


def get_virial(res) -> np.ndarray:
    """Retrieve virial from result container"""
    _virial = np.zeros((3, 3))
    error_check(lib.tblite_get_result_virial)(
        res, ffi.cast("double*", _virial.ctypes.data)
    )
    return _virial


def get_charges(res) -> np.ndarray:
    """Retrieve atomic charges from result container"""
    _charges = np.zeros((get_number_of_atoms(res),))
    error_check(lib.tblite_get_result_charges)(
        res, ffi.cast("double*", _charges.ctypes.data)
    )
    return _charges


def get_bond_orders(res) -> np.ndarray:
    """Retrieve Wiberg / Mayer bond orders from result container"""
    _dict = get_post_processing_dict(res=res)
    if "bond-orders" not in _dict:
        raise TBLiteValueError(
            "Bond-orders were not calculated. By default they are computed."
        )
    _bond_orders = _dict["bond-orders"]
    return _bond_orders


def get_dipole(res) -> np.ndarray:
    """Retrieve dipole moment from post processing dictionary"""
    _dict = get_post_processing_dict(res=res)
    if "molecular-dipole" not in _dict:
        raise TBLiteValueError(
            "Molecular dipole was not calculated. By default it is computed."
        )
    _dipole = _dict["molecular-dipole"]
    return _dipole


def get_quadrupole(res) -> np.ndarray:
    """Retrieve quadrupole moment from post processing dictionary"""
    _dict = get_post_processing_dict(res=res)
    if "molecular-quadrupole" not in _dict:
        raise TBLiteValueError(
            "Molecular quadrupole was not calculated. By default it is computed."
        )
    _quadrupole = _dict["molecular-quadrupole"]
    return _quadrupole


def get_orbital_energies(res) -> np.ndarray:
    """Retrieve orbital energies from result container"""
    _norb = get_number_of_orbitals(res)
    _nspin = get_number_of_spins(res)
    _emo = np.zeros((_nspin, _norb))
    error_check(lib.tblite_get_result_orbital_energies)(
        res, ffi.cast("double*", _emo.ctypes.data)
    )
    if _nspin == 1:
        return np.squeeze(_emo, axis=0)
    return _emo


def get_orbital_occupations(res) -> np.ndarray:
    """Retrieve orbital occupations from result container"""
    _norb = get_number_of_orbitals(res)
    _nspin = get_number_of_spins(res)
    _occ = np.zeros((_nspin, _norb))
    error_check(lib.tblite_get_result_orbital_occupations)(
        res, ffi.cast("double*", _occ.ctypes.data)
    )
    if _nspin == 1:
        return np.squeeze(_occ, axis=0)
    return _occ


def _get_ao_matrix(getter, is_spin_dependent: bool):
    """Correctly set allocation for matrix objects before querying the getter"""

    @functools.wraps(getter)
    def with_allocation(res):
        """Get a matrix property from the results object"""
        _norb = get_number_of_orbitals(res)
        _nspin = get_number_of_spins(res) if is_spin_dependent else 1

        # (_norb, _norb, _nspin) in col-major -> (_nspin, _norb, _norb) in row-major
        # this will allow us to extract alpha- and beta matrices as mat[0] and mat[1]
        _mat = np.zeros((_nspin, _norb, _norb))
        error_check(getter)(res, ffi.cast("double*", _mat.ctypes.data))

        # Transpose actual matrix from col-major to row-major
        # -> important for orbital coefficients
        _mat = np.swapaxes(_mat, 1, 2)

        if _nspin == 1:
            return np.squeeze(_mat, axis=0)
        return _mat

    return with_allocation


get_orbital_coefficients = _get_ao_matrix(
    lib.tblite_get_result_orbital_coefficients, True
)
get_density_matrix = _get_ao_matrix(lib.tblite_get_result_density_matrix, True)
get_overlap_matrix = _get_ao_matrix(lib.tblite_get_result_overlap_matrix, False)
get_hamiltonian_matrix = _get_ao_matrix(
    lib.tblite_get_result_hamiltonian_matrix, False
)


def _delete_calculator(calc) -> None:
    """Delete a tblite calculator object"""
    ptr = ffi.new("tblite_calculator *")
    ptr[0] = calc
    lib.tblite_delete_calculator(ptr)


@context_check
def new_gfn2_calculator(ctx, mol):
    """Create new tblite calculator loaded with GFN2-xTB parametrization data"""
    return ffi.gc(lib.tblite_new_gfn2_calculator(ctx, mol), _delete_calculator)


@context_check
def new_gfn1_calculator(ctx, mol):
    """Create new tblite calculator loaded with GFN1-xTB parametrization data"""
    return ffi.gc(lib.tblite_new_gfn1_calculator(ctx, mol), _delete_calculator)


@context_check
def new_ipea1_calculator(ctx, mol):
    """Create new tblite calculator loaded with IPEA1-xTB parametrization data"""
    return ffi.gc(lib.tblite_new_ipea1_calculator(ctx, mol), _delete_calculator)


@context_check
def new_xtb_calculator(ctx, mol, param):
    """Create new tblite calculator from parametrization records"""
    return ffi.gc(
        lib.tblite_new_xtb_calculator(ctx, mol, param), _delete_calculator
    )


def get_calculator_shell_map(ctx, calc) -> np.ndarray:
    """Retrieve index mapping from shells to atomic centers"""
    _nsh = ffi.new("int *")
    context_check(lib.tblite_get_calculator_shell_count)(ctx, calc, _nsh)
    _map = np.zeros((_nsh[0],), dtype=np.int32)
    context_check(lib.tblite_get_calculator_shell_map)(
        ctx, calc, ffi.cast("int*", _map.ctypes.data)
    )
    return _map


def _delete_double_dictionary(calc) -> None:
    """Delete a tblite double dictionary object"""
    ptr = ffi.new("tblite_double_dictionary *")
    ptr[0] = calc
    lib.tblite_delete_double_dictionary(ptr)


def get_post_processing_dict(res) -> Dict[str, np.ndarray]:
    """Retrieve the dictionary containing all post processing results"""
    _dict = ffi.gc(
        error_check(lib.tblite_get_post_processing_dict)(res),
        _delete_double_dictionary,
    )
    _nentries = error_check(lib.tblite_get_n_entries_dict)(_dict)
    _dict_py = {}
    for i in range(1, _nentries + 1):
        _index = ffi.new("const int*", i)

        _dim1 = ffi.new("int*")
        _dim2 = ffi.new("int*")
        _dim3 = ffi.new("int*")
        error_check(lib.tblite_get_array_size_index)(
            _dict, _index, _dim1, _dim2, _dim3
        )
        if _dim3[0] == 0:
            if _dim2[0] == 0:
                _array = np.zeros((_dim1[0],))
            else:
                _array = np.zeros((_dim1[0], _dim2[0]))
        else:
            _array = np.zeros((_dim1[0], _dim2[0], _dim3[0]))

        error_check(lib.tblite_get_array_entry_index)(
            _dict, _index, ffi.cast("double*", _array.ctypes.data)
        )
        _message = ffi.new("char[]", 512)
        error_check(lib.tblite_get_label_entry_index)(
            _dict, _index, _message, ffi.NULL
        )
        label = ffi.string(_message).decode()
        _dict_py[label] = _array
    return _dict_py


def get_calculator_angular_momenta(ctx, calc) -> np.ndarray:
    """Retrieve angular momenta of shells"""
    _nsh = ffi.new("int *")
    context_check(lib.tblite_get_calculator_shell_count)(ctx, calc, _nsh)
    _am = np.zeros((_nsh[0],), dtype=np.int32)
    context_check(lib.tblite_get_calculator_angular_momenta)(
        ctx, calc, ffi.cast("int*", _am.ctypes.data)
    )
    return _am


def get_calculator_orbital_map(ctx, calc) -> np.ndarray:
    """Retrieve index mapping from atomic orbitals to shells"""
    _nao = ffi.new("int *")
    context_check(lib.tblite_get_calculator_orbital_count)(ctx, calc, _nao)
    _map = np.zeros((_nao[0],), dtype=np.int32)
    context_check(lib.tblite_get_calculator_orbital_map)(
        ctx, calc, ffi.cast("int*", _map.ctypes.data)
    )
    return _map


set_calculator_max_iter = context_check(lib.tblite_set_calculator_max_iter)
set_calculator_accuracy = context_check(lib.tblite_set_calculator_accuracy)
set_calculator_mixer_damping = context_check(
    lib.tblite_set_calculator_mixer_damping
)
set_calculator_guess = context_check(lib.tblite_set_calculator_guess)
set_calculator_temperature = context_check(
    lib.tblite_set_calculator_temperature
)
set_calculator_save_integrals = context_check(
    lib.tblite_set_calculator_save_integrals
)


@context_check
def post_processing_push_back(ctx, calc, s):
    _string = ffi.new("char[]", s.encode("ascii"))
    lib.tblite_push_back_post_processing_str(ctx, calc, _string)


@context_check
def set_calculator_verbosity(ctx, calc, verbosity: int):
    """Set verbosity in context associated with calculator"""
    lib.tblite_set_context_verbosity(ctx, verbosity)


get_singlepoint = context_check(lib.tblite_get_singlepoint)


def _delete_container(cont) -> None:
    """Delete a tblite container object"""
    ptr = ffi.new("tblite_container *")
    ptr[0] = cont
    lib.tblite_delete_container(ptr)


def new_electric_field(ctx, mol, calc, efield):
    """Create new tblite electric field object"""
    return lib.tblite_new_electric_field(efield)


<<<<<<< HEAD
@context_check
def new_alpb_solvation(ctx, mol, calc, solvent, refstate="gsolv"):
    "Create new ALPB solvation model object"
    _refstr = ffi.new("char[]", refstate.encode("ascii"))
    if isinstance(solvent, str):
        _string = ffi.new("char[]", solvent.encode("ascii"))
        return lib.tblite_new_alpb_solvation_solvent(ctx, mol, calc, _string, _refstr)
    elif isinstance(solvent, float) or isinstance(solvent, int):
        _eps = float(solvent)
        return lib.tblite_new_alpb_solvation_epsilon(ctx, mol, calc, _eps, _refstr)
    else:
        raise TBLiteTypeError(
            "Enter desired solvent as string, or enter epsilon value as float or intger."
        )

@context_check
def new_gbsa_solvation(ctx, mol, calc, solvent, refstate="gsolv"):
    "Create new GBSA solvation model object"
    _refstr = ffi.new("char[]", refstate.encode("ascii"))
    if isinstance(solvent, str):
        _string = ffi.new("char[]", solvent.encode("ascii"))
        return lib.tblite_new_gbsa_solvation_solvent(ctx, mol, calc, _string, _refstr)
    elif isinstance(solvent, float) or isinstance(solvent, int):
        _eps = float(solvent)
        return lib.tblite_new_gbsa_solvation_epsilon(ctx, mol, calc, _eps, _refstr)
    else:
        raise TBLiteTypeError(
            "Enter desired solvent as string, or enter epsilon value as float or intger."
        )
=======
_state_enum = {
    "gsolv": 1,
    "bar1mol": 2,
    "reference": 3,
}
>>>>>>> ccc00f21

_born_enum = {
    "still": 1,
    "p16": 2,
}


def new_alpb_solvation(
    ctx, mol, calc, solvent: str, state: str = "gsolv", *, version: int
):
    """Create new tblite ALPB solvation object"""
    _solvent = ffi.new("char[]", solvent.encode("ascii"))
    _version = 10 + version
    return error_check(lib.tblite_new_alpb_solvation_solvent)(
        mol, _solvent, _version, _state_enum[state]
    )


def new_gbsa_solvation(
    ctx, mol, calc, solvent: str, state: str = "gsolv", *, version: int
):
    """Create new tblite GBSA solvation object"""
    _solvent = ffi.new("char[]", solvent.encode("ascii"))
    _version = 20 + version
    return error_check(lib.tblite_new_alpb_solvation_solvent)(
        mol, _solvent, _version, _state_enum[state]
    )


def new_gbe_solvation(ctx, mol, calc, epsilon: float, born: str):
    """Create new tblite GBE solvation object"""
    return error_check(lib.tblite_new_gb_solvation_epsilon)(
        mol, float(epsilon), 10, _born_enum[born]
    )


def new_gb_solvation(ctx, mol, calc, epsilon: float, born: str):
    """Create new tblite GB solvation object"""
    return error_check(lib.tblite_new_gb_solvation_epsilon)(
        mol, float(epsilon), 20, _born_enum[born]
    )


def new_cpcm_solvation(ctx, mol, calc, epsilon: float):
    """Create new tblite CPCM solvation object"""
    return error_check(lib.tblite_new_cpcm_solvation_epsilon)(
        mol, float(epsilon)
    )


@context_check
def new_spin_polarization(ctx, mol, calc, wscale: float = 1.0):
    """Create new tblite spin polarization object"""
    return lib.tblite_new_spin_polarization(ctx, mol, calc, wscale)


@context_check
def calculator_push_back(ctx, calc, cont) -> None:
    """Add container to calculator object."""
    ptr = ffi.new("tblite_container *")
    ptr[0] = cont
    lib.tblite_calculator_push_back(ctx, calc, ptr)<|MERGE_RESOLUTION|>--- conflicted
+++ resolved
@@ -548,43 +548,11 @@
     return lib.tblite_new_electric_field(efield)
 
 
-<<<<<<< HEAD
-@context_check
-def new_alpb_solvation(ctx, mol, calc, solvent, refstate="gsolv"):
-    "Create new ALPB solvation model object"
-    _refstr = ffi.new("char[]", refstate.encode("ascii"))
-    if isinstance(solvent, str):
-        _string = ffi.new("char[]", solvent.encode("ascii"))
-        return lib.tblite_new_alpb_solvation_solvent(ctx, mol, calc, _string, _refstr)
-    elif isinstance(solvent, float) or isinstance(solvent, int):
-        _eps = float(solvent)
-        return lib.tblite_new_alpb_solvation_epsilon(ctx, mol, calc, _eps, _refstr)
-    else:
-        raise TBLiteTypeError(
-            "Enter desired solvent as string, or enter epsilon value as float or intger."
-        )
-
-@context_check
-def new_gbsa_solvation(ctx, mol, calc, solvent, refstate="gsolv"):
-    "Create new GBSA solvation model object"
-    _refstr = ffi.new("char[]", refstate.encode("ascii"))
-    if isinstance(solvent, str):
-        _string = ffi.new("char[]", solvent.encode("ascii"))
-        return lib.tblite_new_gbsa_solvation_solvent(ctx, mol, calc, _string, _refstr)
-    elif isinstance(solvent, float) or isinstance(solvent, int):
-        _eps = float(solvent)
-        return lib.tblite_new_gbsa_solvation_epsilon(ctx, mol, calc, _eps, _refstr)
-    else:
-        raise TBLiteTypeError(
-            "Enter desired solvent as string, or enter epsilon value as float or intger."
-        )
-=======
 _state_enum = {
     "gsolv": 1,
     "bar1mol": 2,
     "reference": 3,
 }
->>>>>>> ccc00f21
 
 _born_enum = {
     "still": 1,
