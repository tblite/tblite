--- conflicted
+++ resolved
@@ -297,112 +297,6 @@
 
     show_error(error);
 
-<<<<<<< HEAD
-    res = tblite_new_result();
-
-    tblite_get_result_number_of_atoms(error, res, &natoms);
-    if (!tblite_check_error(error))
-        goto unexpected;
-
-    show_error(error);
-
-    tblite_get_result_number_of_shells(error, res, &nshells);
-    if (!tblite_check_error(error))
-        goto unexpected;
-
-    show_error(error);
-
-    tblite_get_result_number_of_orbitals(error, res, &norbs);
-    if (!tblite_check_error(error))
-        goto unexpected;
-
-    show_error(error);
-
-    tblite_get_result_number_of_spins(error, res, &nspin);
-    if (!tblite_check_error(error))
-        goto unexpected;
-
-    show_error(error);
-
-    tblite_get_result_energy(error, res, &energy);
-    if (!tblite_check_error(error))
-        goto unexpected;
-
-    show_error(error);
-
-    tblite_get_result_gradient(error, res, gradient);
-    if (!tblite_check_error(error))
-        goto unexpected;
-
-    show_error(error);
-
-    tblite_get_result_virial(error, res, sigma);
-    if (!tblite_check_error(error))
-        goto unexpected;
-
-    show_error(error);
-
-    tblite_get_result_charges(error, res, charges);
-    if (!tblite_check_error(error))
-        goto unexpected;
-    show_error(error);
-
-    tblite_get_result_bond_orders(error, res, mbo);
-    if (!tblite_check_error(error))
-        goto unexpected;
-
-    show_error(error);
-
-    tblite_get_result_dipole(error, res, dipole);
-    if (!tblite_check_error(error))
-        goto unexpected;
-
-    show_error(error);
-
-    tblite_get_result_quadrupole(error, res, quadrupole);
-    if (!tblite_check_error(error))
-        goto unexpected;
-
-    show_error(error);
-
-    tblite_get_result_orbital_energies(error, res, emo);
-    if (!tblite_check_error(error))
-        goto unexpected;
-
-    show_error(error);
-
-    tblite_get_result_orbital_occupations(error, res, occ);
-    if (!tblite_check_error(error))
-        goto unexpected;
-
-    show_error(error);
-
-    tblite_get_result_orbital_coefficients(error, res, mat);
-    if (!tblite_check_error(error))
-        goto unexpected;
-
-    show_error(error);
-
-    tblite_get_result_density_matrix(error, res, mat);
-    if (!tblite_check_error(error))
-        goto unexpected;
-
-    show_error(error);
-
-    tblite_get_result_overlap_matrix(error, res, mat);
-    if (!tblite_check_error(error))
-        goto unexpected;
-
-    show_error(error);
-
-    tblite_get_result_hamiltonian_matrix(error, res, mat);
-    if (!tblite_check_error(error))
-        goto unexpected;
-
-    show_error(error);
-
-=======
->>>>>>> aa8885f4
     tblite_delete(error);
     tblite_delete(res);
     return 0;
