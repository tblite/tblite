--- conflicted
+++ resolved
@@ -3905,11 +3905,7 @@
     stat += test_solvation_alpb_gfn2();
     stat += test_solvation_alpb_gfn1();
     stat += test_xtbml_api();
-<<<<<<< HEAD
     stat += test_context_solver_api();
-    return stat;
-=======
     printf("Test finished with %d errors.\n", stat);
     return stat > 0 ? 1 : 0;
->>>>>>> 8f6ed634
 }