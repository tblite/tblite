/* This file is part of tblite.
 * SPDX-Identifier: LGPL-3.0-or-later
 *
 * tblite is free software: you can redistribute it and/or modify it under
 * the terms of the GNU Lesser General Public License as published by
 * the Free Software Foundation, either version 3 of the License, or
 * (at your option) any later version.
 *
 * tblite is distributed in the hope that it will be useful,
 * but WITHOUT ANY WARRANTY; without even the implied warranty of
 * MERCHANTABILITY or FITNESS FOR A PARTICULAR PURPOSE.  See the
 * GNU Lesser General Public License for more details.
 *
 * You should have received a copy of the GNU Lesser General Public License
 * along with tblite.  If not, see <https://www.gnu.org/licenses/>.
 **/

#include <assert.h>
#include <math.h>
#include <stdbool.h>
#include <stdint.h>
#include <stdio.h>
#include <stdlib.h>
#include <string.h>

#include "tblite.h"

#define check(x, ...)           \
    _Generic((x),               \
             int                \
             : check_int,       \
             int*               \
             : check_int_array, \
             double             \
             : check_double,     \
             double*            \
             : check_double_array)(x, __VA_ARGS__)

static inline bool
check_int(int actual, int expected, const char* msg)
{
    if (expected == actual) {
        return true;
    }
    fprintf(stderr, "[Fatal] %s: expected %d, got %d\n", msg, expected, actual);
    return false;
}

static inline bool
check_double(double actual, double expected, double tol, const char* msg)
{
    if (fabs(expected - actual) < tol) {
        return true;
    }
    fprintf(stderr, "[Fatal] %s: expected %3.7f, got %3.7f\n", msg, expected, actual);
    return false;
}

static inline bool
check_double_array(double* actual, double* expected, double tol, int ndim, const char* msg)
{
    for (int i = 0; i != ndim; i++) {
        if (!check_double(actual[i], expected[i], tol, msg)) {
            return false;
        }
    }
    return true;
}

static inline bool
check_int_array(const int* actual, const int* expected, int ndim, const char* msg)
{
    for (int i = 0; i != ndim; i++) {
        if (!check(actual[i], expected[i], msg)) {
            return false;
        }
    }
    return true;
}

static inline double
norm2(int n, double* vec)
{
    double norm = 0.0;
    int i;
    for (i = 0; i != n; i++)
        norm += vec[i] * vec[i];
    return sqrt(norm);
}

static inline double
sum(int n, double* vec)
{
    double val = 0.0;
    int i;
    for (i = 0; i != n; i++)
        val += vec[i];
    return val;
}

static inline void
show_error(tblite_error error)
{
    char message[512];
    tblite_get_error(error, message, NULL);
    printf("[Message] %s\n", message);
    tblite_clear_error(error);
}

static inline void
show_context_error(tblite_context ctx)
{
    char message[512];
    tblite_get_context_error(ctx, message, NULL);
    printf("[Message] %s\n", message);
}

int test_version(void)
{
    printf("Start test: version\n");
    return tblite_get_version() > 0 ? 0 : 1;
}

int test_uninitialized_error(void)
{
    printf("Start test: uninitialized error\n");
    tblite_error error = NULL;
    return tblite_check_error(error) ? 0 : 1;
}

int test_uninitialized_context(void)
{
    printf("Start test: uninitialized context\n");
    tblite_context ctx = NULL;
    return tblite_check_context(ctx) ? 0 : 1;
}

int test_uninitialized_structure(void)
{
    printf("Start test: uninitialized structure\n");
    tblite_error error = NULL;
    tblite_structure mol = NULL;

    error = tblite_new_error();

    double xyz[6] = { 0.0 };
    tblite_update_structure_geometry(error, mol, xyz, NULL);
    if (!tblite_check_error(error))
        goto unexpected;

    show_error(error);

    double charge = 0.0;
    tblite_update_structure_charge(error, mol, &charge);
    if (!tblite_check_error(error))
        goto unexpected;

    show_error(error);

    int uhf = 1;
    tblite_update_structure_uhf(error, mol, &uhf);
    if (!tblite_check_error(error))
        goto unexpected;

    show_error(error);

    tblite_delete(error);
    return 0;

unexpected:
    printf("[Fatal] Unexpected pass for unititalized-structure test\n");
    tblite_delete(error);
    return 1;
}

int test_uninitialized_result(void)
{
    printf("Start test: uninitialized result\n");
    tblite_error error = NULL;
    tblite_result res = NULL;

    error = tblite_new_error();

    int natoms;
    tblite_get_result_number_of_atoms(error, res, &natoms);
    if (!tblite_check_error(error))
        goto unexpected;

    show_error(error);

    int nshells;
    tblite_get_result_number_of_shells(error, res, &nshells);
    if (!tblite_check_error(error))
        goto unexpected;

    show_error(error);

    int norbs;
    tblite_get_result_number_of_orbitals(error, res, &norbs);
    if (!tblite_check_error(error))
        goto unexpected;

    show_error(error);

    double energy;
    tblite_get_result_energy(error, res, &energy);
    if (!tblite_check_error(error))
        goto unexpected;

    show_error(error);

    double gradient[12];
    tblite_get_result_gradient(error, res, gradient);
    if (!tblite_check_error(error))
        goto unexpected;

    show_error(error);

    double sigma[9];
    tblite_get_result_virial(error, res, sigma);
    if (!tblite_check_error(error))
        goto unexpected;

    show_error(error);

    double charges[7];
    tblite_get_result_charges(error, res, charges);
    if (!tblite_check_error(error))
        goto unexpected;

    double mbo[20];
    tblite_get_result_bond_orders(error, res, mbo);
    if (!tblite_check_error(error))
        goto unexpected;

    show_error(error);

    show_error(error);

    double dipole[3];
    tblite_get_result_dipole(error, res, dipole);
    if (!tblite_check_error(error))
        goto unexpected;

    show_error(error);

    double quadrupole[6];
    tblite_get_result_quadrupole(error, res, quadrupole);
    if (!tblite_check_error(error))
        goto unexpected;

    show_error(error);

    double emo[7];
    tblite_get_result_orbital_energies(error, res, emo);
    if (!tblite_check_error(error))
        goto unexpected;

    show_error(error);

    double occ[7];
    tblite_get_result_orbital_occupations(error, res, occ);
    if (!tblite_check_error(error))
        goto unexpected;

    show_error(error);

    double mat[49];
    tblite_get_result_orbital_coefficients(error, res, mat);
    if (!tblite_check_error(error))
        goto unexpected;

    show_error(error);

    tblite_get_result_density_matrix(error, res, mat);
    if (!tblite_check_error(error))
        goto unexpected;

    show_error(error);

    tblite_get_result_overlap_matrix(error, res, mat);
    if (!tblite_check_error(error))
        goto unexpected;

    show_error(error);

    tblite_get_result_hamiltonian_matrix(error, res, mat);
    if (!tblite_check_error(error))
        goto unexpected;

    show_error(error);

    res = tblite_new_result();

    tblite_get_result_number_of_atoms(error, res, &natoms);
    if (!tblite_check_error(error))
        goto unexpected;

    show_error(error);

    tblite_get_result_number_of_shells(error, res, &nshells);
    if (!tblite_check_error(error))
        goto unexpected;

    show_error(error);

    tblite_get_result_number_of_orbitals(error, res, &norbs);
    if (!tblite_check_error(error))
        goto unexpected;

    show_error(error);

    tblite_get_result_energy(error, res, &energy);
    if (!tblite_check_error(error))
        goto unexpected;

    show_error(error);

    tblite_get_result_gradient(error, res, gradient);
    if (!tblite_check_error(error))
        goto unexpected;

    show_error(error);

    tblite_get_result_virial(error, res, sigma);
    if (!tblite_check_error(error))
        goto unexpected;

    show_error(error);

    tblite_get_result_charges(error, res, charges);
    if (!tblite_check_error(error))
        goto unexpected;
    show_error(error);

    tblite_get_result_bond_orders(error, res, mbo);
    if (!tblite_check_error(error))
        goto unexpected;

    show_error(error);

    tblite_get_result_dipole(error, res, dipole);
    if (!tblite_check_error(error))
        goto unexpected;

    show_error(error);

    tblite_get_result_quadrupole(error, res, quadrupole);
    if (!tblite_check_error(error))
        goto unexpected;

    show_error(error);

    tblite_get_result_orbital_energies(error, res, emo);
    if (!tblite_check_error(error))
        goto unexpected;

    show_error(error);

    tblite_get_result_orbital_occupations(error, res, occ);
    if (!tblite_check_error(error))
        goto unexpected;

    show_error(error);

    tblite_get_result_orbital_coefficients(error, res, mat);
    if (!tblite_check_error(error))
        goto unexpected;

    show_error(error);

    tblite_get_result_density_matrix(error, res, mat);
    if (!tblite_check_error(error))
        goto unexpected;

    show_error(error);

    tblite_get_result_overlap_matrix(error, res, mat);
    if (!tblite_check_error(error))
        goto unexpected;

    show_error(error);

    tblite_get_result_hamiltonian_matrix(error, res, mat);
    if (!tblite_check_error(error))
        goto unexpected;

    show_error(error);

    tblite_delete(error);
    tblite_delete(res);
    return 0;

unexpected:
    printf("[Fatal] Unexpected pass for unititalized-result test\n");
    tblite_delete(error);
    return 1;
}

int test_uninitialized_calculator(void)
{
    printf("Start test: uninitialized calculator\n");
    tblite_context ctx = NULL;
    tblite_calculator calc = NULL;
    tblite_container cont = NULL;

    ctx = tblite_new_context();

    tblite_set_calculator_accuracy(ctx, calc, 1.0);
    if (!tblite_check_context(ctx))
        goto unexpected;

    show_context_error(ctx);

    tblite_set_calculator_temperature(ctx, calc, 0.0);
    if (!tblite_check_context(ctx))
        goto unexpected;

    show_context_error(ctx);

    tblite_set_calculator_max_iter(ctx, calc, 12);
    if (!tblite_check_context(ctx))
        goto unexpected;

    show_context_error(ctx);

    tblite_set_calculator_mixer_damping(ctx, calc, 0.2);
    if (!tblite_check_context(ctx))
        goto unexpected;

    show_context_error(ctx);

    tblite_set_calculator_guess(ctx, calc, TBLITE_GUESS_SAD);
    if (!tblite_check_context(ctx))
        goto unexpected;

    show_context_error(ctx);

    tblite_set_calculator_save_integrals(ctx, calc, 1);
    if (!tblite_check_context(ctx))
        goto unexpected;

    show_context_error(ctx);

    tblite_calculator_push_back(ctx, calc, &cont);
    if (!tblite_check_context(ctx))
        goto unexpected;

    show_context_error(ctx);

    int nsh;
    tblite_get_calculator_shell_count(ctx, calc, &nsh);
    if (!tblite_check_context(ctx))
        goto unexpected;

    show_context_error(ctx);

    int sh2at[5];
    tblite_get_calculator_shell_map(ctx, calc, sh2at);
    if (!tblite_check_context(ctx))
        goto unexpected;

    show_context_error(ctx);

    int am[5];
    tblite_get_calculator_angular_momenta(ctx, calc, am);
    if (!tblite_check_context(ctx))
        goto unexpected;

    show_context_error(ctx);

    int nao;
    tblite_get_calculator_orbital_count(ctx, calc, &nao);
    if (!tblite_check_context(ctx))
        goto unexpected;

    show_context_error(ctx);

    int ao2sh[9];
    tblite_get_calculator_orbital_map(ctx, calc, ao2sh);
    if (!tblite_check_context(ctx))
        goto unexpected;

    show_context_error(ctx);

    tblite_delete(ctx);
    return 0;

unexpected:
    printf("[Fatal] Unexpected pass for unititalized-calculator test\n");
    tblite_delete(ctx);
    return 1;
}

int test_uninitialized_table(void)
{
    printf("Start test: uninitialized table\n");
    tblite_error error = NULL;
    tblite_param param = NULL;
    tblite_table table = NULL;
    char key[] = "some-key";

    error = tblite_new_error();
    param = tblite_new_param();

    tblite_load_param(error, param, table);
    if (!tblite_check_error(error))
        goto unexpected;

    show_error(error);

    tblite_dump_param(error, param, table);
    if (!tblite_check_error(error))
        goto unexpected;

    show_error(error);

    double dval = 0.0;
    tblite_table_set_value(error, table, key, &dval, 0);
    if (!tblite_check_error(error))
        goto unexpected;

    show_error(error);

    int64_t ival = 0;
    tblite_table_set_value(error, table, key, &ival, 0);
    if (!tblite_check_error(error))
        goto unexpected;

    show_error(error);

    bool lval = 0;
    tblite_table_set_value(error, table, key, &lval, 0);
    if (!tblite_check_error(error))
        goto unexpected;

    show_error(error);

    char cval[] = "some-val";
    tblite_table_set_value(error, table, key, &cval, 0);
    if (!tblite_check_error(error))
        goto unexpected;

    show_error(error);

    tblite_table tval = tblite_table_add_table(error, table, key);
    tblite_delete(tval);
    if (!tblite_check_error(error))
        goto unexpected;

    show_error(error);

    tblite_delete(error);
    tblite_delete(param);
    return 0;

unexpected:
    printf("[Fatal] Unexpected pass for unititalized-table test\n");
    tblite_delete(error);
    tblite_delete(param);
    return 1;
}

int test_uninitialized_param(void)
{
    printf("Start test: uninitialized param\n");
    tblite_error error = NULL;
    tblite_param param = NULL;
    tblite_table table = NULL;

    error = tblite_new_error();
    table = tblite_new_table(NULL);

    tblite_load_param(error, param, table);
    if (!tblite_check_error(error))
        goto unexpected;

    show_error(error);

    tblite_dump_param(error, param, table);
    if (!tblite_check_error(error))
        goto unexpected;

    show_error(error);

    tblite_export_gfn2_param(error, param);
    if (!tblite_check_error(error))
        goto unexpected;

    show_error(error);

    tblite_export_gfn1_param(error, param);
    if (!tblite_check_error(error))
        goto unexpected;

    show_error(error);

    tblite_export_ipea1_param(error, param);
    if (!tblite_check_error(error))
        goto unexpected;

    show_error(error);

    tblite_delete(error);
    tblite_delete(table);
    return 0;

unexpected:
    printf("[Fatal] Unexpected pass for unititalized-param test\n");
    tblite_delete(error);
    tblite_delete(table);
    return 1;
}

int test_empty_result(void)
{
    printf("Start test: empty result\n");
    tblite_error error = NULL;
    tblite_result res = NULL;

    error = tblite_new_error();
    res = tblite_new_result();

    double energy;
    tblite_get_result_energy(error, res, &energy);
    if (!tblite_check_error(error))
        goto unexpected;

    show_error(error);

    double gradient[12];
    tblite_get_result_gradient(error, res, gradient);
    if (!tblite_check_error(error))
        goto unexpected;

    show_error(error);

    double sigma[12];
    tblite_get_result_virial(error, res, sigma);
    if (!tblite_check_error(error))
        goto unexpected;

    show_error(error);

    double energies[4];
    tblite_get_result_energies(error, res, energies);
    if (!tblite_check_error(error))
        goto unexpected;

    show_error(error);

    double mat[10];
    tblite_get_result_density_matrix(error, res, mat);
    if (!tblite_check_error(error))
        goto unexpected;

    show_error(error);

    tblite_get_result_overlap_matrix(error, res, mat);
    if (!tblite_check_error(error))
        goto unexpected;

    show_error(error);

    tblite_get_result_hamiltonian_matrix(error, res, mat);
    if (!tblite_check_error(error))
        goto unexpected;

    show_error(error);

    tblite_delete(error);
    return 0;

unexpected:
    printf("[Fatal] Unexpected pass for empty-result test\n");
    tblite_delete(error);
    return 1;
}

int test_invalid_structure(void)
{
    printf("Start test: invalid structure\n");
    tblite_error error = NULL;
    tblite_structure mol = NULL;

    int natoms = 2;
    int num[2] = { 1, 1 };
    double xyz[6] = { 0.0 };

    error = tblite_new_error();

    mol = tblite_new_structure(error, natoms, num, xyz, NULL, NULL, NULL, NULL);
    if (!tblite_check_error(error))
        goto unexpected;

    show_error(error);

    tblite_delete(error);
    tblite_delete(mol);
    return 0;

unexpected:
    printf("[Fatal] Unexpected pass for invalid-structure test\n");
    tblite_delete(error);
    tblite_delete(mol);
    return 1;
}

int test_table_builder(void)
{
    printf("Start test: table-builder\n");
    tblite_error error = NULL;
    tblite_table table = NULL, child1 = NULL, child2 = NULL, child3 = NULL;
    double dval;
    double darr[2];
    char cval[4];
    char carr[3][2];
    int64_t iarr[2];

    error = tblite_new_error();

    table = tblite_new_table(NULL);
    child1 = tblite_table_add_table(error, table, "hamiltonian");
    if (tblite_check_error(error))
        goto err;
    if (!child1)
        goto err;
    child2 = tblite_table_add_table(error, child1, "xtb");
    if (tblite_check_error(error))
        goto err;
    if (!child2)
        goto err;

    dval = 0.5;
    tblite_table_set_value(error, child2, "wexp", &dval, 0);
    if (tblite_check_error(error))
        goto err;

    dval = 2.0e-2;
    tblite_table_set_value(error, child2, "enscale", &dval, 0);
    if (tblite_check_error(error))
        goto err;

    strcpy(cval, "gfn");
    tblite_table_set_value(error, child2, "cn", &cval, 0);
    if (tblite_check_error(error))
        goto err;

    child3 = tblite_table_add_table(error, child2, "shell");
    if (tblite_check_error(error))
        goto err;
    if (!child3)
        goto err;

    dval = 1.85;
    tblite_table_set_value(error, child3, "ss", &dval, 0);
    if (tblite_check_error(error))
        goto err;

    dval = 2.23;
    tblite_table_set_value(error, child3, "pp", &dval, 0);
    if (tblite_check_error(error))
        goto err;

    tblite_delete(child1);
    tblite_delete(child2);
    tblite_delete(child3);

    child1 = tblite_table_add_table(error, table, "element");
    if (tblite_check_error(error))
        goto err;
    if (!child1)
        goto err;
    child2 = tblite_table_add_table(error, child1, "C");
    if (tblite_check_error(error))
        goto err;
    if (!child2)
        goto err;

    strcpy(carr[0], "2s");
    strcpy(carr[1], "2p");
    tblite_table_set_value(error, child2, "shells", carr, 2);
    if (tblite_check_error(error))
        goto err;

    darr[0] = -13.970922;
    darr[1] = -10.063292;
    tblite_table_set_value(error, child2, "levels", darr, 2);
    if (tblite_check_error(error))
        goto err;

    darr[0] = 2.096432;
    darr[1] = 1.8;
    tblite_table_set_value(error, child2, "slater", darr, 2);
    if (tblite_check_error(error))
        goto err;

    iarr[0] = 4;
    iarr[1] = 4;
    tblite_table_set_value(error, child2, "ngauss", iarr, 2);
    if (tblite_check_error(error))
        goto err;

    tblite_delete(error);
    tblite_delete(table);
    tblite_delete(child1);
    tblite_delete(child2);
    tblite_delete(child3);

    return 0;

err:
    tblite_delete(error);
    tblite_delete(table);
    tblite_delete(child1);
    tblite_delete(child2);
    tblite_delete(child3);
    return 1;
}

int test_param_load(void)
{
    printf("Start test: param-load\n");
    tblite_error error = NULL;
    tblite_param param = NULL;
    tblite_table table = NULL;

    error = tblite_new_error();
    param = tblite_new_param();

    tblite_export_gfn1_param(error, param);
    if (tblite_check_error(error))
        goto err;

    tblite_export_gfn2_param(error, param);
    if (tblite_check_error(error))
        goto err;

    table = tblite_new_table(NULL);
    tblite_dump_param(error, param, table);
    if (tblite_check_error(error))
        goto err;

    tblite_delete(param);
    param = tblite_new_param();

    tblite_load_param(error, param, table);
    if (tblite_check_error(error))
        goto err;

    tblite_export_ipea1_param(error, param);
    if (tblite_check_error(error))
        goto err;

    tblite_delete(error);
    tblite_delete(table);
    tblite_delete(param);

    return 0;

err:
    tblite_delete(error);
    tblite_delete(table);
    tblite_delete(param);
    return 1;
}

int test_calc_restart(void)
{
    printf("Start test: calculator-restart\n");
    tblite_error error = NULL;
    tblite_context ctx = NULL;
    tblite_structure mol = NULL;
    tblite_calculator calc = NULL;
    tblite_result res1 = NULL, res2 = NULL;

    const double thr = 5.0e-7;
    int natoms = 22;
    int num[22] = { 7, 1, 6, 1, 6, 6, 1, 1, 1, 8, 6, 6, 1, 1, 1, 8, 7, 1, 6, 1, 1, 1 };
    double xyz[3 * 22] = {
        2.65893135608838,
        -2.39249423371715,
        -3.66065400053935,
        3.49612941769371,
        -0.88484673975624,
        -2.85194146578362,
        -0.06354076626069,
        -2.63180732150005,
        -3.28819116275323,
        -1.07444177498884,
        -1.92306930149582,
        -4.93716401361053,
        -0.83329925447427,
        -5.37320588052218,
        -2.81379718546920,
        -0.90691285352090,
        -1.04371377845950,
        -1.04918016247507,
        -2.86418317801214,
        -5.46484901686185,
        -2.49961410229771,
        -0.34235262692151,
        -6.52310417728877,
        -4.43935278498325,
        0.13208660968384,
        -6.10946566962768,
        -1.15032982743173,
        -2.96060093623907,
        0.01043357425890,
        -0.99937552379387,
        3.76519127865000,
        -3.27106236675729,
        -5.83678272799149,
        6.47957316843231,
        -2.46911747464509,
        -6.21176914665408,
        7.32688324906998,
        -1.67889171278096,
        -4.51496113512671,
        6.54881843238363,
        -1.06760660462911,
        -7.71597456720663,
        7.56369260941896,
        -4.10015651865148,
        -6.82588105651977,
        2.64916867837331,
        -4.60764575400925,
        -7.35167957128511,
        0.77231592220237,
        -0.92788783332000,
        0.90692539619101,
        2.18437036702702,
        -2.20200039553542,
        0.92105755612696,
        0.01367202674183,
        0.22095199845428,
        3.27728206652909,
        1.67849497305706,
        0.53855308534857,
        4.43416031916610,
        -0.89254709011762,
        2.01704896333243,
        2.87780123699499,
        -1.32658751691561,
        -0.95404596601807,
        4.30967630773603,
    };
    double energy;
    double energies[22];

    error = tblite_new_error();
    ctx = tblite_new_context();
    res1 = tblite_new_result();

    mol = tblite_new_structure(
        error,
        natoms,
        num,
        xyz,
        NULL,
        NULL,
        NULL,
        NULL);
    if (tblite_check_error(error))
        goto err;

    calc = tblite_new_gfn1_calculator(ctx, mol);
    if (!calc)
        goto err;

    tblite_set_calculator_accuracy(ctx, calc, 2.0);
    tblite_set_calculator_max_iter(ctx, calc, 50);
    tblite_set_calculator_mixer_damping(ctx, calc, 0.2);
    tblite_set_calculator_temperature(ctx, calc, 0.0);

    tblite_get_singlepoint(ctx, mol, calc, res1);
    if (tblite_check_context(ctx))
        goto err;

    tblite_get_result_energy(error, res1, &energy);
    if (tblite_check_error(error))
        goto err;

    if (!check(energy, -34.98079463818, thr, "energy error"))
        goto err;

    // reset calculator
    tblite_delete(calc);
    calc = tblite_new_gfn2_calculator(ctx, mol);

    tblite_get_singlepoint(ctx, mol, calc, res1);
    if (tblite_check_context(ctx))
        goto err;

    tblite_get_result_energy(error, res1, &energy);
    if (tblite_check_error(error))
        goto err;

    if (!check(energy, -32.96247211794, thr, "energy error"))
        goto err;

    tblite_get_result_energies(error, res1, energies);
    if (tblite_check_error(error))
        goto err;

    if (!check(energy, sum(22, energies), thr, "energy error"))
        goto err;

    res2 = tblite_copy_result(res1);
    tblite_delete(res1);
    tblite_set_calculator_max_iter(ctx, calc, 3);

    tblite_get_singlepoint(ctx, mol, calc, res2);
    if (tblite_check_context(ctx))
        goto err;

    tblite_get_result_energy(error, res2, &energy);
    if (tblite_check_error(error))
        goto err;

    if (!check(energy, -32.96247199299, thr, "energy error"))
        goto err;

    tblite_delete(error);
    tblite_delete(ctx);
    tblite_delete(mol);
    tblite_delete(calc);
    tblite_delete(res2);
    return 0;

err:
    if (tblite_check_error(error)) {
        char message[512];
        tblite_get_error(error, message, NULL);
        printf("[Fatal] %s\n", message);
    }

    if (tblite_check_context(ctx)) {
        char message[512];
        tblite_get_context_error(ctx, message, NULL);
        printf("[Fatal] %s\n", message);
    }

    tblite_delete(error);
    tblite_delete(ctx);
    tblite_delete(mol);
    tblite_delete(calc);
    tblite_delete(res1);
    tblite_delete(res2);
    return 1;
}

void example_callback(char* msg, int len, void* udata)
{
    printf("[callback] %.*s\n", len, msg);
}

int test_callback(void)
{
    printf("Start test: callback\n");
    tblite_error error = NULL;
    tblite_context ctx = NULL;
    tblite_structure mol = NULL;
    tblite_calculator calc = NULL;
    tblite_result res = NULL;

    const double thr = 5.0e-7;
    int natoms = 22, nshells, norb;
    int num[22] = { 7, 1, 6, 1, 6, 6, 1, 1, 1, 8, 6, 6, 1, 1, 1, 8, 7, 1, 6, 1, 1, 1 };
    double xyz[3 * 22] = {
        2.65893135608838,
        -2.39249423371715,
        -3.66065400053935,
        3.49612941769371,
        -0.88484673975624,
        -2.85194146578362,
        -0.06354076626069,
        -2.63180732150005,
        -3.28819116275323,
        -1.07444177498884,
        -1.92306930149582,
        -4.93716401361053,
        -0.83329925447427,
        -5.37320588052218,
        -2.81379718546920,
        -0.90691285352090,
        -1.04371377845950,
        -1.04918016247507,
        -2.86418317801214,
        -5.46484901686185,
        -2.49961410229771,
        -0.34235262692151,
        -6.52310417728877,
        -4.43935278498325,
        0.13208660968384,
        -6.10946566962768,
        -1.15032982743173,
        -2.96060093623907,
        0.01043357425890,
        -0.99937552379387,
        3.76519127865000,
        -3.27106236675729,
        -5.83678272799149,
        6.47957316843231,
        -2.46911747464509,
        -6.21176914665408,
        7.32688324906998,
        -1.67889171278096,
        -4.51496113512671,
        6.54881843238363,
        -1.06760660462911,
        -7.71597456720663,
        7.56369260941896,
        -4.10015651865148,
        -6.82588105651977,
        2.64916867837331,
        -4.60764575400925,
        -7.35167957128511,
        0.77231592220237,
        -0.92788783332000,
        0.90692539619101,
        2.18437036702702,
        -2.20200039553542,
        0.92105755612696,
        0.01367202674183,
        0.22095199845428,
        3.27728206652909,
        1.67849497305706,
        0.53855308534857,
        4.43416031916610,
        -0.89254709011762,
        2.01704896333243,
        2.87780123699499,
        -1.32658751691561,
        -0.95404596601807,
        4.30967630773603,
    };
    double energy;

    error = tblite_new_error();
    ctx = tblite_new_context();
    res = tblite_new_result();

    tblite_logger_callback callback = example_callback;
    tblite_set_context_logger(ctx, callback, NULL);
    tblite_set_context_color(ctx, 1);

    mol = tblite_new_structure(
        error,
        natoms,
        num,
        xyz,
        NULL,
        NULL,
        NULL,
        NULL);
    if (tblite_check_error(error))
        goto err;

    calc = tblite_new_gfn2_calculator(ctx, mol);

    tblite_get_singlepoint(ctx, mol, calc, res);
    if (tblite_check_context(ctx))
        goto err;

    tblite_get_result_number_of_atoms(error, res, &natoms);
    if (tblite_check_error(error))
        goto err;

    if (!check(natoms, 22, "dimension error"))
        goto err;

    tblite_get_result_number_of_shells(error, res, &nshells);
    if (tblite_check_error(error))
        goto err;

    if (!check(nshells, 32, "dimension error"))
        goto err;

    tblite_get_result_number_of_orbitals(error, res, &norb);
    if (tblite_check_error(error))
        goto err;

    if (!check(norb, 52, "dimension error"))
        goto err;

    tblite_get_result_energy(error, res, &energy);
    if (tblite_check_error(error))
        goto err;

    if (!check(energy, -32.96247211794, thr, "energy error"))
        goto err;

    tblite_set_context_logger(ctx, NULL, NULL);
    tblite_set_context_color(ctx, 0);
    tblite_set_calculator_max_iter(ctx, calc, 3);

    tblite_get_singlepoint(ctx, mol, calc, res);
    if (tblite_check_context(ctx))
        goto err;

    tblite_get_result_energy(error, res, &energy);
    if (tblite_check_error(error))
        goto err;

    if (!check(energy, -32.96247195792, thr, "energy error"))
        goto err;

    tblite_delete(error);
    tblite_delete(ctx);
    tblite_delete(mol);
    tblite_delete(calc);
    tblite_delete(res);
    return 0;

err:
    if (tblite_check_error(error)) {
        char message[512];
        tblite_get_error(error, message, NULL);
        printf("[Fatal] %s\n", message);
    }

    if (tblite_check_context(ctx)) {
        char message[512];
        tblite_get_context_error(ctx, message, NULL);
        printf("[Fatal] %s\n", message);
    }

    tblite_delete(error);
    tblite_delete(ctx);
    tblite_delete(mol);
    tblite_delete(calc);
    tblite_delete(res);
    return 1;
}

int test_gfn2_si5h12(void)
{
    printf("Start test: GFN2-xTB\n");
    tblite_error error = NULL;
    tblite_context ctx = NULL;
    tblite_structure mol = NULL;
    tblite_calculator calc = NULL;
    tblite_result res = NULL;
    tblite_param param = NULL;

    const double thr = 5.0e-7;
    int natoms = 17;
    int num[17] = { 14, 14, 14, 14, 14, 1, 1, 1, 1, 1, 1, 1, 1, 1, 1, 1, 1 };
    double xyz[3 * 17] = {
        +1.19317075263240,
        +2.10734582303615,
        -3.94069302326331,
        +1.32974747794452,
        +5.74383319654784,
        -1.40646299357997,
        +1.36246249005040,
        -1.51437759946738,
        -1.38835921669240,
        -1.86383433000121,
        -1.43677027343543,
        +1.65343257587405,
        -1.84846922430006,
        -5.11625835608814,
        +4.12639172175940,
        -1.21073388457482,
        +2.08204436847949,
        -5.39986048218966,
        +3.32212225093368,
        +2.13580609828116,
        -5.77918927003773,
        +3.84368159195704,
        -1.60306480080261,
        -0.06684474846163,
        +1.13319183423377,
        -3.84842795885741,
        -2.94128196218086,
        -4.34788687075438,
        -1.16479029631036,
        +0.36221328927203,
        -1.50552338174053,
        +0.81829285234045,
        +3.29535409206112,
        -3.87198157702809,
        -5.06545254280118,
        +6.07282119819235,
        -2.23981149763562,
        -7.36061632570679,
        +2.48584729172346,
        +0.63031417166410,
        -5.37888394172819,
        +5.41803105663996,
        +1.37439281298519,
        +8.08088049648159,
        -2.96190852429966,
        -0.92666191369478,
        +5.81989514634268,
        +0.26140479183806,
        +3.62581929732841,
        +5.70054411368805,
        +0.20910420334480,
    };
    double energy;
    double gradient[3 * 17] = { 0.0 };
    int nshells, nao;
    int sh2at[27], am[27], ao2sh[57];
    const int ref_sh2at[27] = {
        0, 0, 0, 1, 1, 1, 2, 2, 2, 3, 3, 3, 4, 4, 4, 5, 6, 7, 8, 9, 10, 11, 12, 13, 14, 15, 16
    };
    const int ref_am[27] = {
        0, 1, 2, 0, 1, 2, 0, 1, 2, 0, 1, 2, 0, 1, 2, 0, 0, 0, 0, 0, 0, 0, 0, 0, 0, 0, 0
    };
    const int ref_ao2sh[57] = {
        0, 1, 1, 1, 2, 2, 2, 2, 2, 3, 4, 4, 4, 5, 5, 5, 5, 5, 6, 7, 7, 7, 8, 8, 8, 8, 8, 9,
        10, 10, 10, 11, 11, 11, 11, 11, 12, 13, 13, 13, 14, 14, 14, 14, 14, 15, 16, 17, 18, 19,
        20, 21, 22, 23, 24, 25, 26
    };

    error = tblite_new_error();
    ctx = tblite_new_context();
    res = tblite_new_result();
    param = tblite_new_param();

    mol = tblite_new_structure(error, natoms, num, xyz, NULL, NULL, NULL, NULL);
    if (tblite_check_error(error))
        goto err;

    tblite_export_gfn2_param(error, param);
    if (tblite_check_error(error))
        goto err;

    calc = tblite_new_xtb_calculator(ctx, mol, param);
    if (!calc)
        goto err;

    tblite_get_calculator_shell_count(ctx, calc, &nshells);
    if (tblite_check_context(ctx))
        goto err;

    if (!check(nshells, 27, "dimension error"))
        goto err;

    tblite_get_calculator_shell_map(ctx, calc, sh2at);
    if (tblite_check_context(ctx))
        goto err;

    if (!check(sh2at, ref_sh2at, nshells, "shell mapping mismatch"))
        goto err;

    tblite_get_calculator_angular_momenta(ctx, calc, am);
    if (tblite_check_context(ctx))
        goto err;

    if (!check(am, ref_am, nshells, "angular momenta mismatch"))
        goto err;

    tblite_get_calculator_orbital_count(ctx, calc, &nao);
    if (tblite_check_context(ctx))
        goto err;

    if (!check(nao, 57, "dimension error"))
        goto err;

    tblite_get_calculator_orbital_map(ctx, calc, ao2sh);
    if (tblite_check_context(ctx))
        goto err;

    if (!check(ao2sh, ref_ao2sh, nao, "orbital mapping mismatch"))
        goto err;

    tblite_get_singlepoint(ctx, mol, calc, res);
    if (tblite_check_context(ctx))
        goto err;

    tblite_get_result_energy(error, res, &energy);
    if (tblite_check_error(error))
        goto err;

    if (!check(energy, -14.7042098026524, thr, "energy error"))
        goto err;

    tblite_get_result_gradient(error, res, gradient);

    if (!check(norm2(3 * 17, gradient), 0.0283783086422, thr, "gradient error"))
        goto err;

    double xyz_2[3 * 17] = {
        +1.79735083062742,
        -4.42665143396774,
        +0.00000000000000,
        +5.47735160077691,
        -1.95257593092707,
        +0.00000000000000,
        -1.87902462147155,
        -1.89828871441757,
        +0.00000000000000,
        -0.96120535979079,
        +2.44146318756260,
        +0.00000000000000,
        -4.66879760562471,
        +4.87274102808145,
        +0.00000000000000,
        +1.79476797598653,
        -6.08411129731253,
        -2.27178821177621,
        +1.79476797598653,
        -6.08411129731253,
        +2.27178821177621,
        -3.43213700587973,
        -2.48796105064581,
        +2.26922051661074,
        -3.43213700587973,
        -2.48796105064581,
        -2.26922051661074,
        +0.58302096074950,
        +3.05710624847502,
        -2.26863281575249,
        +0.58302096074950,
        +3.05710624847502,
        +2.26863281575249,
        -4.10211039714465,
        +7.62280080181539,
        +0.00000000000000,
        -6.19547097682738,
        +4.27265764500722,
        -2.27794345710076,
        -6.19547097682738,
        +4.27265764500722,
        +2.27794345710076,
        +7.78350996936708,
        -3.55410309152337,
        +0.00000000000000,
        +5.52628183760127,
        -0.31038446883577,
        -2.27576215506289,
        +5.52628183760127,
        -0.31038446883577,
        +2.27576215506289,
    };
    tblite_update_structure_geometry(error, mol, xyz_2, NULL);
    if (tblite_check_error(error))
        goto err;

    tblite_get_singlepoint(ctx, mol, calc, res);
    if (tblite_check_context(ctx))
        goto err;

    tblite_get_result_energy(error, res, &energy);
    if (tblite_check_error(error))
        goto err;

    if (!check(energy, -14.7039683607488, thr, "energy error"))
        goto err;

    tblite_get_result_gradient(error, res, gradient);
    if (tblite_check_error(error))
        goto err;

    if (!check(norm2(3 * 17, gradient), 0.0279191562471, thr, "gradient error"))
        goto err;

    tblite_delete(error);
    tblite_delete(ctx);
    tblite_delete(mol);
    tblite_delete(calc);
    tblite_delete(res);
    tblite_delete(param);
    return 0;

err:
    if (tblite_check_error(error)) {
        char message[512];
        tblite_get_error(error, message, NULL);
        printf("[Fatal] %s\n", message);
    }

    if (tblite_check_context(ctx)) {
        char message[512];
        tblite_get_context_error(ctx, message, NULL);
        printf("[Fatal] %s\n", message);
    }

    tblite_delete(error);
    tblite_delete(ctx);
    tblite_delete(mol);
    tblite_delete(calc);
    tblite_delete(res);
    tblite_delete(param);
    return 1;
}

int test_ipea1_ch4(void)
{
    printf("Start test: IPEA1-xTB\n");
    tblite_error error = NULL;
    tblite_context ctx = NULL;
    tblite_structure mol = NULL;
    tblite_calculator calc = NULL;
    tblite_result res = NULL;

    const double thr = 5.0e-7;
    int natoms = 5, norbs;
    int num[17] = { 6, 1, 1, 1, 1 };
    double charge_cation = 1.0;
    int uhf_cation = 1;
    double xyz_cation[3 * 5] = {
        0.00084274718833,
        -0.00015740451438,
        0.00006401702382,
        -1.55577637922762,
        1.24722361298503,
        -0.70873815063999,
        1.24747864259928,
        1.55718783736300,
        0.70764030938274,
        1.55611738014180,
        -1.24919736758084,
        -0.70740441319739,
        -1.24866239070178,
        -1.55505667825279,
        0.70843823743083,
    };
    double charge_neutral = 0.0;
    int uhf_neutral = 0;
    double xyz_neutral[3 * 5] = {
        0.00000000000000,
        0.00000000000000,
        0.00000000000000,
        1.18771160655551,
        -1.18771160655551,
        1.18771160655551,
        -1.18771160655551,
        1.18771160655551,
        1.18771160655551,
        -1.18771160655551,
        -1.18771160655551,
        -1.18771160655551,
        1.18771160655551,
        1.18771160655551,
        -1.18771160655551,
    };
    double overlap[13 * 13];
    double energy;

    error = tblite_new_error();
    ctx = tblite_new_context();
    res = tblite_new_result();

    tblite_set_context_verbosity(ctx, 0);
    if (tblite_check_context(ctx))
        goto err;

    mol = tblite_new_structure(
        error,
        natoms,
        num,
        xyz_cation,
        &charge_cation,
        &uhf_cation,
        NULL,
        NULL);
    if (tblite_check_error(error))
        goto err;

    calc = tblite_new_ipea1_calculator(ctx, mol);
    if (!calc)
        goto err;

    tblite_get_singlepoint(ctx, mol, calc, res);
    if (tblite_check_context(ctx))
        goto err;

    tblite_set_context_verbosity(ctx, 2);
    if (tblite_check_context(ctx))
        goto err;

    tblite_get_result_energy(error, res, &energy);
    if (tblite_check_error(error))
        goto err;

    if (!check(energy, -4.027631971332, thr, "energy error"))
        goto err;

    tblite_update_structure_geometry(error, mol, xyz_neutral, NULL);
    if (tblite_check_error(error))
        goto err;

    tblite_update_structure_charge(error, mol, &charge_neutral);
    if (tblite_check_error(error))
        goto err;

    tblite_update_structure_uhf(error, mol, &uhf_neutral);
    if (tblite_check_error(error))
        goto err;

    tblite_get_singlepoint(ctx, mol, calc, res);
    if (tblite_check_context(ctx))
        goto err;

    tblite_get_result_energy(error, res, &energy);
    if (tblite_check_error(error))
        goto err;

    if (!check(energy, -4.670465980661, thr, "energy error"))
        goto err;

    tblite_get_result_overlap_matrix(error, res, overlap);
    if (!tblite_check_error(error))
        goto err;

    show_error(error);

    tblite_get_result_hamiltonian_matrix(error, res, overlap);
    if (!tblite_check_error(error))
        goto err;

    show_error(error);

    tblite_set_calculator_save_integrals(ctx, calc, 1);
    if (tblite_check_context(ctx))
        goto err;

    tblite_get_singlepoint(ctx, mol, calc, res);
    if (tblite_check_context(ctx))
        goto err;

    tblite_get_result_number_of_orbitals(error, res, &norbs);
    if (tblite_check_error(error))
        goto err;

    if (!check(norbs, 13, "dimension error"))
        goto err;

    tblite_get_result_overlap_matrix(error, res, overlap);
    if (tblite_check_error(error))
        goto err;

    if (!check(overlap[0], 1.0, thr, "overlap error"))
        goto err;

    tblite_delete(error);
    tblite_delete(ctx);
    tblite_delete(mol);
    tblite_delete(calc);
    tblite_delete(res);
    return 0;

err:
    if (tblite_check_error(error)) {
        char message[512];
        tblite_get_error(error, message, NULL);
        printf("[Fatal] %s\n", message);
    }

    if (tblite_check_context(ctx)) {
        char message[512];
        tblite_get_context_error(ctx, message, NULL);
        printf("[Fatal] %s\n", message);
    }

    tblite_delete(error);
    tblite_delete(ctx);
    tblite_delete(mol);
    tblite_delete(calc);
    tblite_delete(res);
    return 1;
}

int test_gfn1_co2(void)
{
    printf("Start test: GFN1-xTB\n");
    tblite_error error = NULL;
    tblite_context ctx = NULL;
    tblite_structure mol = NULL;
    tblite_calculator calc = NULL;
    tblite_result res = NULL;

    const double thr = 5.0e-7;
    int natoms = 12;
    int num[12] = { 6, 6, 6, 6, 8, 8, 8, 8, 8, 8, 8, 8 };
    double xyz[3 * 12] = {
        0.00000000000000,
        0.00000000000000,
        0.00000000000000,
        5.47113387782808,
        0.00000000000000,
        5.47113387782808,
        5.47113387782808,
        5.47113387782808,
        0.00000000000000,
        0.00000000000000,
        5.47113387782808,
        5.47113387782808,
        1.27461999191594,
        1.27461999191594,
        1.27461999191594,
        6.74556489717295,
        1.27461999191594,
        4.19651388591214,
        6.74556489717295,
        4.19651388591214,
        9.66764776374022,
        9.66764776374022,
        6.74556489717295,
        4.19651388591214,
        9.66764776374022,
        9.66764776374022,
        9.66764776374022,
        4.19651388591214,
        9.66764776374022,
        6.74556489717295,
        4.19651388591214,
        6.74556489717295,
        1.27461999191594,
        1.27461999191594,
        4.19651388591214,
        6.74556489717295,
    };
    double lattice[3 * 3] = {
        10.94216438765978,
        0.00000000000000,
        0.00000000000000,
        0.00000000000000,
        10.94216438765978,
        0.00000000000000,
        0.00000000000000,
        0.00000000000000,
        10.94216438765978,
    };
    bool periodic[3] = { true };
    double energy;

    error = tblite_new_error();
    ctx = tblite_new_context();
    res = tblite_new_result();

    mol = tblite_new_structure(
        error,
        natoms,
        num,
        xyz,
        NULL,
        NULL,
        lattice,
        periodic);
    if (tblite_check_error(error))
        goto err;

    calc = tblite_new_gfn1_calculator(ctx, mol);
    if (!calc)
        goto err;

    tblite_get_singlepoint(ctx, mol, calc, res);
    if (tblite_check_context(ctx))
        goto err;

    tblite_get_result_energy(error, res, &energy);
    if (tblite_check_error(error))
        goto err;

    if (!check(energy, -46.203659007308, thr, "energy error"))
        goto err;

    tblite_delete(error);
    tblite_delete(ctx);
    tblite_delete(mol);
    tblite_delete(calc);
    tblite_delete(res);
    return 0;

err:
    if (tblite_check_error(error)) {
        char message[512];
        tblite_get_error(error, message, NULL);
        printf("[Fatal] %s\n", message);
    }

    if (tblite_check_context(ctx)) {
        char message[512];
        tblite_get_context_error(ctx, message, NULL);
        printf("[Fatal] %s\n", message);
    }

    tblite_delete(error);
    tblite_delete(ctx);
    tblite_delete(mol);
    tblite_delete(calc);
    tblite_delete(res);
    return 1;
}

int test_gfn2_convergence(void)
{
    printf("Start test: GFN2-xTB (convergence)\n");
    tblite_error error = NULL;
    tblite_context ctx = NULL;
    tblite_structure mol = NULL;
    tblite_calculator calc = NULL;
    tblite_result res = NULL;
    tblite_param param = NULL;

    const double thr = 5.0e-7;
    int natoms = 2;
    int num[2] = { 3, 8 };
    double xyz[3 * 2] = {
        +0.00000000000000,
        +0.00000000000000,
        +1.50105302628963,
        +0.00000000000000,
        +0.00000000000000,
        -1.50105302628963,
    };
    double energy;

    error = tblite_new_error();
    ctx = tblite_new_context();
    res = tblite_new_result();
    param = tblite_new_param();

    mol = tblite_new_structure(error, natoms, num, xyz, NULL, NULL, NULL, NULL);
    if (tblite_check_error(error))
        goto err;

    tblite_export_gfn2_param(error, param);
    if (tblite_check_error(error))
        goto err;

    calc = tblite_new_xtb_calculator(ctx, mol, param);
    if (!calc)
        goto err;

    tblite_set_calculator_guess(ctx, calc, TBLITE_GUESS_EEQ);
    if (tblite_check_context(ctx))
        goto err;

    tblite_get_singlepoint(ctx, mol, calc, res);
    if (tblite_check_context(ctx))
        goto err;

    tblite_get_result_energy(error, res, &energy);
    if (tblite_check_error(error))
        goto err;

    if (!check(energy, -4.228326553369, thr, "energy error"))
        goto err;

    tblite_delete(error);
    tblite_delete(ctx);
    tblite_delete(mol);
    tblite_delete(calc);
    tblite_delete(res);
    tblite_delete(param);
    return 0;

err:
    if (tblite_check_error(error)) {
        char message[512];
        tblite_get_error(error, message, NULL);
        printf("[Fatal] %s\n", message);
    }

    if (tblite_check_context(ctx)) {
        char message[512];
        tblite_get_context_error(ctx, message, NULL);
        printf("[Fatal] %s\n", message);
    }

    tblite_delete(error);
    tblite_delete(ctx);
    tblite_delete(mol);
    tblite_delete(calc);
    tblite_delete(res);
    tblite_delete(param);
    return 1;
}

int test_spgfn1()
{
    printf("Start test: spGFN1-xTB\n");
    tblite_error error = NULL;
    tblite_context ctx = NULL;
    tblite_structure mol = NULL;
    tblite_calculator calc = NULL;
    tblite_container cont = NULL;
    tblite_result res = NULL;

    const double thr = 5.0e-7;

    int natoms = 21;
    int num[21] = { 24, 6, 6, 6, 6, 6, 1, 1, 1, 1, 1, 6, 6, 6, 1, 6, 1, 6, 1, 1, 1 };
    double xyz[3 * 21] = {
        +0.00000000000000, +0.00000000000000, -0.06044684528305,
        +0.00000000000000, +3.19613712523833, +2.30877824528580,
        +2.18828801115897, +3.32943780995850, +0.70249948585735,
        +1.33235791539260, +3.55640652898451, -1.83908673090077,
        -1.33235791539260, +3.55640652898451, -1.83908673090077,
        -2.18828801115897, +3.32943780995850, +0.70249948585735,
        +0.00000000000000, +3.10509505378016, +4.34935395653655,
        +4.13810718850644, +3.28428734944129, +1.31235006648465,
        +2.52190264478215, +3.60569548880831, -3.50208900904436,
        -2.52190264478215, +3.60569548880831, -3.50208900904436,
        -4.13810718850644, +3.28428734944129, +1.31235006648465,
        +2.18828801115897, -3.32943780995850, +0.70249948585735,
        +0.00000000000000, -3.19613712523833, +2.30877824528580,
        +1.33235791539260, -3.55640652898451, -1.83908673090077,
        +4.13810718850644, -3.28428734944129, +1.31235006648465,
        -2.18828801115897, -3.32943780995850, +0.70249948585735,
        +0.00000000000000, -3.10509505378016, +4.34935395653655,
        -1.33235791539260, -3.55640652898451, -1.83908673090077,
        +2.52190264478215, -3.60569548880831, -3.50208900904436,
        -4.13810718850644, -3.28428734944129, +1.31235006648465,
        -2.52190264478215, -3.60569548880831, -3.50208900904436,
    };
    double energy;

    error = tblite_new_error();
    ctx = tblite_new_context();
    res = tblite_new_result();

    mol = tblite_new_structure(error, natoms, num, xyz, NULL, NULL, NULL, NULL);
    if (tblite_check_error(error))
        goto err;

    calc = tblite_new_gfn1_calculator(ctx, mol);
    if (!calc)
        goto err;

    tblite_get_singlepoint(ctx, mol, calc, res);
    if (tblite_check_context(ctx))
        goto err;

    tblite_get_result_energy(error, res, &energy);
    if (tblite_check_error(error))
        goto err;

    if (!check(energy, -28.349613833732931, thr, "energy error"))
        goto err;

    cont = tblite_new_spin_polarization(ctx, mol, calc, 1.0);
    if (tblite_check_context(ctx))
        goto err;

    tblite_calculator_push_back(ctx, calc, &cont);
    if (tblite_check_context(ctx))
        goto err;

    if (!!cont)
        goto err;

    tblite_get_singlepoint(ctx, mol, calc, res);
    if (tblite_check_context(ctx))
        goto err;

    tblite_get_result_energy(error, res, &energy);
    if (tblite_check_error(error))
        goto err;

    if (!check(energy, -28.349613833732931, thr, "energy error"))
        goto err;

    int uhf = 2;
    tblite_update_structure_uhf(error, mol, &uhf);
    if (tblite_check_error(error))
        goto err;

    tblite_get_singlepoint(ctx, mol, calc, res);
    if (tblite_check_context(ctx))
        goto err;

    tblite_get_result_energy(error, res, &energy);
    if (tblite_check_error(error))
        goto err;

    if (!check(energy, -28.370520606196546, thr, "energy error"))
        goto err;

    
    tblite_delete(error);
    tblite_delete(ctx);
    tblite_delete(mol);
    tblite_delete(calc);
    tblite_delete(cont);
    tblite_delete(res);
    return 0;

err:
    if (tblite_check_error(error)) {
        char message[512];
        tblite_get_error(error, message, NULL);
        printf("[Fatal] %s\n", message);
    }

    if (tblite_check_context(ctx)) {
        char message[512];
        tblite_get_context_error(ctx, message, NULL);
        printf("[Fatal] %s\n", message);
    }

    tblite_delete(error);
    tblite_delete(ctx);
    tblite_delete(mol);
    tblite_delete(calc);
    tblite_delete(cont);
    tblite_delete(res);
    return 1;
}

<<<<<<< HEAD
int test_cpcm_solvation(){
     printf("Start test: CPCM Solvation models\n");
    tblite_error error = NULL;
    tblite_context ctx = NULL;
    tblite_structure mol = NULL;
    tblite_calculator calc = NULL;
    tblite_container cont = NULL;
    tblite_result res = NULL;

    const double thr = 5.0e-7;
    int natoms = 21;
    int num[21] = { 24, 6, 6, 6, 6, 6, 1, 1, 1, 1, 1, 6, 6, 6, 1, 6, 1, 6, 1, 1, 1 };
    double xyz[3 * 21] = {
        +0.00000000000000, +0.00000000000000, -0.06044684528305,
        +0.00000000000000, +3.19613712523833, +2.30877824528580,
        +2.18828801115897, +3.32943780995850, +0.70249948585735,
        +1.33235791539260, +3.55640652898451, -1.83908673090077,
        -1.33235791539260, +3.55640652898451, -1.83908673090077,
        -2.18828801115897, +3.32943780995850, +0.70249948585735,
        +0.00000000000000, +3.10509505378016, +4.34935395653655,
        +4.13810718850644, +3.28428734944129, +1.31235006648465,
        +2.52190264478215, +3.60569548880831, -3.50208900904436,
        -2.52190264478215, +3.60569548880831, -3.50208900904436,
        -4.13810718850644, +3.28428734944129, +1.31235006648465,
        +2.18828801115897, -3.32943780995850, +0.70249948585735,
        +0.00000000000000, -3.19613712523833, +2.30877824528580,
        +1.33235791539260, -3.55640652898451, -1.83908673090077,
        +4.13810718850644, -3.28428734944129, +1.31235006648465,
        -2.18828801115897, -3.32943780995850, +0.70249948585735,
        +0.00000000000000, -3.10509505378016, +4.34935395653655,
        -1.33235791539260, -3.55640652898451, -1.83908673090077,
        +2.52190264478215, -3.60569548880831, -3.50208900904436,
        -4.13810718850644, -3.28428734944129, +1.31235006648465,
        -2.52190264478215, -3.60569548880831, -3.50208900904436,
    };
    double energy;
    error = tblite_new_error();

    cont = tblite_new_cpcm_solvation(ctx, mol, calc, "ethnaol");
    if (cont) {
        goto err;
    }

    ctx = tblite_new_context();

    cont = tblite_new_cpcm_solvation(ctx, mol, calc, "ethanol");
    if (!tblite_check_context(ctx)) {
        goto err;
    }
    show_context_error(ctx);
    mol = tblite_new_structure(error, natoms, num, xyz, NULL, NULL, NULL, NULL);

    cont = tblite_new_cpcm_solvation(ctx, mol, calc, "ethanol");
    if (!tblite_check_context(ctx)) {
        goto err;
    }
    show_context_error(ctx);

    calc = tblite_new_gfn2_calculator(ctx, mol);
    if (tblite_check_context(ctx)) {
        goto err;
    }

    cont = tblite_new_cpcm_solvation(ctx, mol, calc, "ethnaol");
    if (!tblite_check_context(ctx)) {
        goto err;
    }
    show_context_error(ctx);

    cont = tblite_new_cpcm_solvation(ctx, mol, calc, "ethanol");
    if (tblite_check_context(ctx)) {
        goto err;
    }

    tblite_calculator_push_back(ctx, calc, &cont);
    if (tblite_check_context(ctx)) {
        goto err;
    }

    res = tblite_new_result();

    tblite_get_singlepoint(ctx, mol, calc, res);
    if (tblite_check_context(ctx)) {
        goto err;
    } 

    tblite_get_result_energy(error, res, &energy);
    if (tblite_check_error(error)) {
        goto err;
    }
    
    if (!check(energy, -28.43248830035, thr, "CPCM energy mismatch Ethanol")){
        goto err;
    }

    tblite_delete(res);
    tblite_delete(calc);
    tblite_delete(cont);

    calc = tblite_new_gfn2_calculator(ctx, mol);
    if (tblite_check_context(ctx)) {
        goto err;
    }
    double dbl = 7.0;
    cont = tblite_new_cpcm_solvation(ctx, mol, calc, dbl);
    if (tblite_check_context(ctx)) {
        goto err;
    }

    tblite_calculator_push_back(ctx, calc, &cont);
    if (tblite_check_context(ctx)) {
        goto err;
    }

    res = tblite_new_result();

    tblite_get_singlepoint(ctx, mol, calc, res);
    if (tblite_check_context(ctx)) {
        goto err;
    } 

    tblite_get_result_energy(error, res, &energy);
    if (tblite_check_error(error)) {
        goto err;
    }
    
    if (!check(energy, -28.43287176929, thr, "CPCM energy mismatch, 7.0")){
        goto err;
    }    

    return 0;
    
    err:
    if (tblite_check_error(error)) {
        char message[512];
        tblite_get_error(error, message, NULL);
        printf("[Fatal] %s\n", message);
    }

    if (tblite_check_context(ctx)) {
        char message[512];
        tblite_get_context_error(ctx, message, NULL);
        printf("[Fatal] %s\n", message);
    }

    tblite_delete(error);
    tblite_delete(ctx);
    tblite_delete(mol);
    tblite_delete(calc);
    tblite_delete(cont);
    tblite_delete(res);
    return 1;
}

int test_alpb_solvation(){
     printf("Start test: ALPB Solvation models\n");
    tblite_error error = NULL;
    tblite_context ctx = NULL;
    tblite_structure mol = NULL;
    tblite_calculator calc = NULL;
    tblite_container cont = NULL;
    tblite_result res = NULL;

    const double thr = 5.0e-7;
    int natoms = 21;
    int num[21] = { 24, 6, 6, 6, 6, 6, 1, 1, 1, 1, 1, 6, 6, 6, 1, 6, 1, 6, 1, 1, 1 };
    double xyz[3 * 21] = {
        +0.00000000000000, +0.00000000000000, -0.06044684528305,
        +0.00000000000000, +3.19613712523833, +2.30877824528580,
        +2.18828801115897, +3.32943780995850, +0.70249948585735,
        +1.33235791539260, +3.55640652898451, -1.83908673090077,
        -1.33235791539260, +3.55640652898451, -1.83908673090077,
        -2.18828801115897, +3.32943780995850, +0.70249948585735,
        +0.00000000000000, +3.10509505378016, +4.34935395653655,
        +4.13810718850644, +3.28428734944129, +1.31235006648465,
        +2.52190264478215, +3.60569548880831, -3.50208900904436,
        -2.52190264478215, +3.60569548880831, -3.50208900904436,
        -4.13810718850644, +3.28428734944129, +1.31235006648465,
        +2.18828801115897, -3.32943780995850, +0.70249948585735,
        +0.00000000000000, -3.19613712523833, +2.30877824528580,
        +1.33235791539260, -3.55640652898451, -1.83908673090077,
        +4.13810718850644, -3.28428734944129, +1.31235006648465,
        -2.18828801115897, -3.32943780995850, +0.70249948585735,
        +0.00000000000000, -3.10509505378016, +4.34935395653655,
        -1.33235791539260, -3.55640652898451, -1.83908673090077,
        +2.52190264478215, -3.60569548880831, -3.50208900904436,
        -4.13810718850644, -3.28428734944129, +1.31235006648465,
        -2.52190264478215, -3.60569548880831, -3.50208900904436,
    };
    double energy;
    error = tblite_new_error();

    cont = tblite_new_alpb_solvation(ctx, mol, calc, "ethnaol");
    if (cont) {
        goto err;
    }

    ctx = tblite_new_context();

    cont = tblite_new_alpb_solvation(ctx, mol, calc, "ethanol");
    if (!tblite_check_context(ctx)) {
        goto err;
    }
    show_context_error(ctx);
    mol = tblite_new_structure(error, natoms, num, xyz, NULL, NULL, NULL, NULL);

    cont = tblite_new_alpb_solvation(ctx, mol, calc, "ethanol");
    if (!tblite_check_context(ctx)) {
        goto err;
    }
    show_context_error(ctx);

    calc = tblite_new_gfn2_calculator(ctx, mol);
    if (tblite_check_context(ctx)) {
        goto err;
    }

    cont = tblite_new_alpb_solvation(ctx, mol, calc, "ethnaol");
    if (!tblite_check_context(ctx)) {
        goto err;
    }
    show_context_error(ctx);

    cont = tblite_new_alpb_solvation(ctx, mol, calc, "ethanol");
    if (tblite_check_context(ctx)) {
        goto err;
    }

    tblite_calculator_push_back(ctx, calc, &cont);
    if (tblite_check_context(ctx)) {
        goto err;
    }

    res = tblite_new_result();

    tblite_get_singlepoint(ctx, mol, calc, res);
    if (tblite_check_context(ctx)) {
        goto err;
    } 

    tblite_get_result_energy(error, res, &energy);
    if (tblite_check_error(error)) {
        goto err;
    }
    
    if (!check(energy, -28.43680849760, thr, "alpb energy mismatch")){
        goto err;
    }

    tblite_delete(res);
    tblite_delete(calc);
    tblite_delete(cont);

    calc = tblite_new_gfn2_calculator(ctx, mol);
    if (tblite_check_context(ctx)) {
        goto err;
    }
    double dbl = 7.0;
    cont = tblite_new_alpb_solvation(ctx, mol, calc, dbl);
    if (tblite_check_context(ctx)) {
        goto err;
    }

    tblite_calculator_push_back(ctx, calc, &cont);
    if (tblite_check_context(ctx)) {
        goto err;
    }

    res = tblite_new_result();

    tblite_get_singlepoint(ctx, mol, calc, res);
    if (tblite_check_context(ctx)) {
        goto err;
    } 

    tblite_get_result_energy(error, res, &energy);
    if (tblite_check_error(error)) {
        goto err;
    }
    
    if (!check(energy, -28.43674134364, thr, "alpb energy mismatch")){
        goto err;
    }    

    return 0;
    
    err:
    if (tblite_check_error(error)) {
        char message[512];
        tblite_get_error(error, message, NULL);
        printf("[Fatal] %s\n", message);
    }

    if (tblite_check_context(ctx)) {
        char message[512];
        tblite_get_context_error(ctx, message, NULL);
        printf("[Fatal] %s\n", message);
    }

    tblite_delete(error);
    tblite_delete(ctx);
    tblite_delete(mol);
    tblite_delete(calc);
    tblite_delete(cont);
    tblite_delete(res);
    return 1;
}

int main(void)
{
    int stat = 0;
    stat += test_version();
    stat += test_uninitialized_error();
    stat += test_uninitialized_context();
    stat += test_uninitialized_structure();
    stat += test_uninitialized_result();
    stat += test_uninitialized_calculator();
    stat += test_uninitialized_table();
    stat += test_uninitialized_param();
    stat += test_empty_result();
    stat += test_invalid_structure();
    stat += test_table_builder();
    stat += test_param_load();
    stat += test_gfn2_si5h12();
    stat += test_ipea1_ch4();
    stat += test_gfn1_co2();
    stat += test_gfn2_convergence();
    stat += test_spgfn1();
    stat += test_calc_restart();
    stat += test_callback();
    stat += test_cpcm_solvation();
    stat += test_alpb_solvation(); 
=======
int get_array_dimension(int ndim1, int ndim2, int ndim3){
    int array_size = ndim1;

    if (ndim2 == 0){
        return array_size;
    }

    array_size = ndim1 * ndim2;

    if (ndim3 == 0){
        return array_size;
    } 

    array_size = ndim1 * ndim2 * ndim3;
    return array_size; 

}

int test_dict_api()
{
    printf("Start test: dictionary entries\n");
    tblite_error error = NULL;
    tblite_context ctx = NULL;
    tblite_structure mol = NULL;
    tblite_calculator calc = NULL;
    tblite_container cont = NULL;
    tblite_result res = NULL;
    tblite_double_dictionary dict = NULL;
    char label[40];

    const double thr = 5.0e-7;

    int natoms = 21;
    int num[21] = { 24, 6, 6, 6, 6, 6, 1, 1, 1, 1, 1, 6, 6, 6, 1, 6, 1, 6, 1, 1, 1 };
    double xyz[3 * 21] = {
        +0.00000000000000, +0.00000000000000, -0.06044684528305,
        +0.00000000000000, +3.19613712523833, +2.30877824528580,
        +2.18828801115897, +3.32943780995850, +0.70249948585735,
        +1.33235791539260, +3.55640652898451, -1.83908673090077,
        -1.33235791539260, +3.55640652898451, -1.83908673090077,
        -2.18828801115897, +3.32943780995850, +0.70249948585735,
        +0.00000000000000, +3.10509505378016, +4.34935395653655,
        +4.13810718850644, +3.28428734944129, +1.31235006648465,
        +2.52190264478215, +3.60569548880831, -3.50208900904436,
        -2.52190264478215, +3.60569548880831, -3.50208900904436,
        -4.13810718850644, +3.28428734944129, +1.31235006648465,
        +2.18828801115897, -3.32943780995850, +0.70249948585735,
        +0.00000000000000, -3.19613712523833, +2.30877824528580,
        +1.33235791539260, -3.55640652898451, -1.83908673090077,
        +4.13810718850644, -3.28428734944129, +1.31235006648465,
        -2.18828801115897, -3.32943780995850, +0.70249948585735,
        +0.00000000000000, -3.10509505378016, +4.34935395653655,
        -1.33235791539260, -3.55640652898451, -1.83908673090077,
        +2.52190264478215, -3.60569548880831, -3.50208900904436,
        -4.13810718850644, -3.28428734944129, +1.31235006648465,
        -2.52190264478215, -3.60569548880831, -3.50208900904436,
    };
    double energy;

    error = tblite_new_error();
    ctx = tblite_new_context();
    res = tblite_new_result();

    mol = tblite_new_structure(error, natoms, num, xyz, NULL, NULL, NULL, NULL);
    if (tblite_check_error(error))
        goto err;

    calc = tblite_new_gfn1_calculator(ctx, mol);
    if (!calc)
        goto err;

    tblite_get_singlepoint(ctx, mol, calc, res);
    if (tblite_check_context(ctx))
        goto err;
    
    dict = tblite_get_post_processing_dict(error, res);

    int n_dict_entries = 0;
    n_dict_entries = tblite_get_n_entries_dict(error, dict);
    if (!check_int(3, n_dict_entries, "Check number of entries in dict")) {
        goto err;
    }

    int ndim1 = 0; 
    int ndim2 = 0;
    int ndim3 = 0;

    tblite_get_array_size_index(error, dict, &n_dict_entries, &ndim1, &ndim2, &ndim3);

    if (!check_int(ndim1, 6, "Check dimension of quadrupole tensor")) {
        goto err;
    }
    if (!check_int(ndim2, 0, "Check dimension of quadrupole tensor")) {
        goto err;
    }
    if (!check_int(ndim3, 0, "Check dimension of quadrupole tensor")) {
        goto err;
    }
    tblite_get_label_entry_index(error, dict, &n_dict_entries, label, NULL);
    if (!(strcmp(label, "molecular-quadrupole") == 0)){
        goto err;
    }

    int ndim1_label = 0; 
    int ndim2_label = 0;
    int ndim3_label = 0;
    
    tblite_get_array_size_label(error, dict, label, &ndim1_label, &ndim2_label, &ndim3_label);

    if (!check_int(ndim1, ndim1_label, "Comparing dimension of quadrupole tensor")) {
        goto err;
    }
    if (!check_int(ndim2, ndim2_label, "Comparing dimension of quadrupole tensor")) {
        goto err;
    }
    if (!check_int(ndim3, ndim3_label, "Comparing dimension of quadrupole tensor")) {
        goto err;
    }

    n_dict_entries = 2;

    tblite_get_array_size_index(error, dict, &n_dict_entries, &ndim1, &ndim2, &ndim3);

    if (!check_int(ndim1, 3, "Check dimension of dipole tensor")) {
        goto err;
    }
    if (!check_int(ndim2, 0, "Check dimension of dipole tensor")) {
        goto err;
    }
    if (!check_int(ndim3, 0, "Check dimension of dipole tensor")) {
        goto err;
    } 
    tblite_get_label_entry_index(error, dict, &n_dict_entries, label, NULL);
    if (!(strcmp(label, "molecular-dipole") == 0)){
        goto err;
    }

    tblite_get_array_size_label(error, dict, label, &ndim1_label, &ndim2_label, &ndim3_label);

    if (!check_int(ndim1, ndim1_label, "Check dimension of dipole tensor")) {
        goto err;
    }
    if (!check_int(ndim2, ndim2_label, "Check dimension of dipole tensor")) {
        goto err;
    }
    if (!check_int(ndim3, ndim3_label, "Check dimension of dipole tensor")) {
        goto err;
    }

    n_dict_entries = 1;

    tblite_get_array_size_index(error, dict, &n_dict_entries, &ndim1, &ndim2, &ndim3);

    if (!check_int(ndim1, natoms, "Check dimension of wbo tensor")) {
        goto err;
    }
    if (!check_int(ndim2, natoms, "Check dimension of wbo tensor")) {
        goto err;
    }
    if (!check_int(ndim3, 0, "Check dimension of wbo tensor")) {
        goto err;
    } 
    tblite_get_label_entry_index(error, dict, &n_dict_entries, label, NULL);
    if (!(strcmp(label, "bond-orders") == 0)){
        goto err;
    }

    tblite_get_array_size_label(error, dict, label, &ndim1_label, &ndim2_label, &ndim3_label);

    if (!check_int(ndim1, ndim1_label, "Check dimension of wbo tensor")) {
        goto err;
    }
    if (!check_int(ndim2, ndim2_label, "Check dimension of wbo tensor")) {
        goto err;
    }
    if (!check_int(ndim3, ndim3_label, "Check dimension of wbo tensor")) {
        goto err;
    }

    cont = tblite_new_spin_polarization(ctx, mol, calc, 1.0);
    if (tblite_check_context(ctx))
        goto err;

    tblite_calculator_push_back(ctx, calc, &cont);
    if (tblite_check_context(ctx))
        goto err;

    if (!!cont)
        goto err;
>>>>>>> 851a606b

    tblite_get_singlepoint(ctx, mol, calc, res);
    if (tblite_check_context(ctx))
        goto err;
    dict= NULL; 
    dict = tblite_get_post_processing_dict(error, res);
    if (tblite_check_error(error))
        goto err;
    
    ndim1 = 0; 
    ndim2 = 0;
    ndim3 = 0;
    int index = 1;
    ndim1_label = 0; 
    ndim2_label = 0;
    ndim3_label = 0;

    tblite_get_array_size_index(error, dict, &index, &ndim1, &ndim2, &ndim3);
    if (tblite_check_error(error))
        goto err;
    tblite_get_label_entry_index(error, dict, &index, label, NULL);
    if (tblite_check_error(error))
        goto err;

    if (!(strcmp(label, "bond-orders") == 0)){
        goto err;
    }
    
    tblite_get_array_size_label(error, dict, label, &ndim1_label, &ndim2_label, &ndim3_label);

    if (!check_int(ndim1, ndim1_label, "Check dimension of wbo tensor")) {
        goto err;
    }
    if (!check_int(ndim2, ndim2_label, "Check dimension of wbo tensor")) {
        goto err;
    }
    if (!check_int(ndim3, ndim3_label, "Check dimension of wbo tensor")) {
        goto err;
    }
    int dim_tot = 0;
    dim_tot = get_array_dimension(ndim1, ndim2, ndim3);
    double* wbo_index = (double*) malloc((dim_tot)*sizeof(double));
    double* wbo_label = (double*) malloc((dim_tot)*sizeof(double));

    tblite_get_array_entry_index(error, dict, &index, wbo_index);
    tblite_get_array_entry_label(error, dict, "bond-orders", wbo_label);
    if (!check(wbo_index, wbo_label, thr, dim_tot, "Comparing the wbo arrays retrieved by index and label")){
       goto err;
    }
    free(wbo_index);
    free(wbo_label);
    index = 2;

    tblite_get_array_size_index(error, dict, &index, &ndim1, &ndim2, &ndim3);
    if (tblite_check_error(error))
        goto err;
    tblite_get_label_entry_index(error, dict, &index, label, NULL);
    if (tblite_check_error(error))
        goto err;

    if (!(strcmp(label, "molecular-dipole") == 0)){
        goto err;
    }
    
    tblite_get_array_size_label(error, dict, label, &ndim1_label, &ndim2_label, &ndim3_label);

    if (!check_int(ndim1, ndim1_label, "Check dimension of dipole tensor")) {
        goto err;
    }
    if (!check_int(ndim2, ndim2_label, "Check dimension of dipole tensor")) {
        goto err;
    }
    if (!check_int(ndim3, ndim3_label, "Check dimension of dipole tensor")) {
        goto err;
    }
    dim_tot = get_array_dimension(ndim1, ndim2, ndim3);
    wbo_index = (double*) malloc((dim_tot)*sizeof(double));
    wbo_label = (double*) malloc((dim_tot)*sizeof(double));

    tblite_get_array_entry_index(error, dict, &index, wbo_index);
    tblite_get_array_entry_label(error, dict, "molecular-dipole", wbo_label);
    if (!check(wbo_index, wbo_label, thr, dim_tot, "Comparing the dipole arrays retrieved by index and label")){
       goto err;
    }
    free(wbo_index);
    free(wbo_label);
    int uhf = 2;
    tblite_update_structure_uhf(error, mol, &uhf);
    if (tblite_check_error(error))
        goto err;

    tblite_get_singlepoint(ctx, mol, calc, res);
    if (tblite_check_context(ctx))
        goto err;

    dict = tblite_get_post_processing_dict(error, res);
    if (tblite_check_error(error))
        goto err;
    index = 1;
      tblite_get_array_size_index(error, dict, &index, &ndim1, &ndim2, &ndim3);
    if (tblite_check_error(error))
        goto err;
    tblite_get_label_entry_index(error, dict, &index, label, NULL);
    if (tblite_check_error(error))
        goto err;

    if (!(strcmp(label, "bond-orders") == 0)){
        goto err;
    }
    
    tblite_get_array_size_label(error, dict, label, &ndim1_label, &ndim2_label, &ndim3_label);

    if (!check_int(ndim1, ndim1_label, "Check dimension of wbo tensor")) {
        goto err;
    }
    if (!check_int(ndim2, ndim2_label, "Check dimension of wbo tensor")) {
        goto err;
    }
    if (!check_int(ndim3, ndim3_label, "Check dimension of wbo tensor")) {
        goto err;
    }
    dim_tot = 0;
    dim_tot = get_array_dimension(ndim1, ndim2, ndim3);
    wbo_index = (double*) malloc((dim_tot)*sizeof(double));
    wbo_label = (double*) malloc((dim_tot)*sizeof(double));

    tblite_get_array_entry_index(error, dict, &index, wbo_index);
    tblite_get_array_entry_label(error, dict, "bond-orders", wbo_label);
    if (!check(wbo_index, wbo_label, thr, dim_tot, "Comparing the wbo arrays retrieved by index and label")){
       goto err;
    }
    free(wbo_index);
    free(wbo_label);  

    tblite_delete(error);
    tblite_delete(ctx);
    tblite_delete(mol);
    tblite_delete(calc);
    tblite_delete(cont);
    tblite_delete(res);
    tblite_delete(dict);
    return 0; 

    err:
    if (tblite_check_error(error)) {
        char message[512];
        tblite_get_error(error, message, NULL);
        printf("[Fatal] %s\n", message);
    }

    if (tblite_check_context(ctx)) {
        char message[512];
        tblite_get_context_error(ctx, message, NULL);
        printf("[Fatal] %s\n", message);
    }

    tblite_delete(error);
    tblite_delete(ctx);
    tblite_delete(mol);
    tblite_delete(calc);
    tblite_delete(cont);
    tblite_delete(res);
    tblite_delete(dict);
    return 1;
}



int test_uninitialized_dict()
{
    printf("Start test: uninitialized dictionary\n");
    tblite_error error = NULL;
    tblite_context ctx = NULL;
    tblite_structure mol = NULL;
    tblite_calculator calc = NULL;
    tblite_container cont = NULL;
    tblite_result res = NULL;
    tblite_double_dictionary dict = NULL;
    char label[40];

    const double thr = 5.0e-7;

    int natoms = 21;
    int num[21] = { 24, 6, 6, 6, 6, 6, 1, 1, 1, 1, 1, 6, 6, 6, 1, 6, 1, 6, 1, 1, 1 };
    double xyz[3 * 21] = {
        +0.00000000000000, +0.00000000000000, -0.06044684528305,
        +0.00000000000000, +3.19613712523833, +2.30877824528580,
        +2.18828801115897, +3.32943780995850, +0.70249948585735,
        +1.33235791539260, +3.55640652898451, -1.83908673090077,
        -1.33235791539260, +3.55640652898451, -1.83908673090077,
        -2.18828801115897, +3.32943780995850, +0.70249948585735,
        +0.00000000000000, +3.10509505378016, +4.34935395653655,
        +4.13810718850644, +3.28428734944129, +1.31235006648465,
        +2.52190264478215, +3.60569548880831, -3.50208900904436,
        -2.52190264478215, +3.60569548880831, -3.50208900904436,
        -4.13810718850644, +3.28428734944129, +1.31235006648465,
        +2.18828801115897, -3.32943780995850, +0.70249948585735,
        +0.00000000000000, -3.19613712523833, +2.30877824528580,
        +1.33235791539260, -3.55640652898451, -1.83908673090077,
        +4.13810718850644, -3.28428734944129, +1.31235006648465,
        -2.18828801115897, -3.32943780995850, +0.70249948585735,
        +0.00000000000000, -3.10509505378016, +4.34935395653655,
        -1.33235791539260, -3.55640652898451, -1.83908673090077,
        +2.52190264478215, -3.60569548880831, -3.50208900904436,
        -4.13810718850644, -3.28428734944129, +1.31235006648465,
        -2.52190264478215, -3.60569548880831, -3.50208900904436,
    };
    double energy;

    error = tblite_new_error();
    ctx = tblite_new_context();
    

    mol = tblite_new_structure(error, natoms, num, xyz, NULL, NULL, NULL, NULL);
    if (tblite_check_error(error))
        goto unexpected;

    calc = tblite_new_gfn1_calculator(ctx, mol);
    if (!calc)
        goto unexpected;
     
    dict = tblite_get_post_processing_dict(error, res);
    if (!tblite_check_error(error))
        goto unexpected;
    
    res = tblite_new_result();
    dict = tblite_get_post_processing_dict(error, res);
    if (!tblite_check_error(error))
        goto unexpected;

    tblite_get_singlepoint(ctx, mol, calc, res);

    error = NULL;
    dict = tblite_get_post_processing_dict(error, res);
    if (!tblite_check_error(error))
        goto unexpected;
    error = tblite_new_error();

    int n_entries = 0;
    n_entries = tblite_get_n_entries_dict(error, dict);
    if (!check(0, n_entries, "Number of entries of empty dictionary unequal to 0"))
        goto unexpected;
    int dim1 = 0;
    int dim2 = 0;
    int dim3 = 0;
    const int index = 1;

    tblite_get_array_size_index(error, dict, &index, &dim1, &dim2, &dim3);
    if (!check_int(dim1, 0, "Check dimension of empty dict")) {
        goto unexpected;
    }
    if (!check_int(dim2, 0, "Check dimension of empty dict")) {
        goto unexpected;
    }
    if (!check_int(dim3, 0, "Check dimension of empty dict")) {
        goto unexpected;
    } 

    double array[10];

    tblite_get_array_entry_index(error, dict, &index, array);
    
    error = tblite_new_error();
    dict = tblite_get_post_processing_dict(error, res);
    
    error = NULL;
    n_entries = 0;
    n_entries = tblite_get_n_entries_dict(error, dict);
    if (!check(0, n_entries, "Number of entries of empty dictionary unequal to 0"))
        goto unexpected;
    dim1 = 0;
    dim2 = 0;
    dim3 = 0;

    tblite_get_array_size_index(error, dict, &index, &dim1, &dim2, &dim3);
    if (!tblite_check_error(error)){
        goto unexpected;
    }
    if (!check_int(dim1, 0, "Check dimension of empty dict")) {
        goto unexpected;
    }
    if (!check_int(dim2, 0, "Check dimension of empty dict")) {
        goto unexpected;
    }
    if (!check_int(dim3, 0, "Check dimension of empty dict")) {
        goto unexpected;
    } 

    tblite_get_array_entry_index(error, dict, &index, array);
    if (!tblite_check_error(error)){
        goto unexpected;
    }
    tblite_get_array_size_label(error, dict, "wbo", &dim1, &dim2, &dim3);
    if (!tblite_check_error(error)){
        goto unexpected;
    }
    if (!check_int(dim1, 0, "Check dimension of empty dict")) {
        goto unexpected;
    }
    if (!check_int(dim2, 0, "Check dimension of empty dict")) {
        goto unexpected;
    }
    if (!check_int(dim3, 0, "Check dimension of empty dict")) {
        goto unexpected;
    } 

    tblite_get_array_entry_label(error, dict, "wbo", array);
    if (!tblite_check_error(error)){
        goto unexpected;
    }

    tblite_delete(error);
    tblite_delete(ctx);
    tblite_delete(mol);
    tblite_delete(calc);
    tblite_delete(cont);
    tblite_delete(res);
    
    return 0; 

    unexpected:
    if (tblite_check_error(error)) {
        char message[512];
        tblite_get_error(error, message, NULL);
        printf("[Fatal] %s\n", message);
    }

    if (tblite_check_context(ctx)) {
        char message[512];
        tblite_get_context_error(ctx, message, NULL);
        printf("[Fatal] %s\n", message);
    }

    tblite_delete(error);
    tblite_delete(ctx);
    tblite_delete(mol);
    tblite_delete(calc);
    tblite_delete(cont);
    tblite_delete(res);
    return 1;
}

int test_h2plus_wbo()
{
    printf("Test H2+ WBO and molecular multipoles\n");
    tblite_error error = NULL;
    tblite_context ctx = NULL;
    tblite_structure mol = NULL;
    tblite_calculator calc = NULL;
    tblite_result res = NULL;
    tblite_double_dictionary dict = NULL;

    const double thr = 5.0e-4;

    int natoms = 2;
    int num[2] = { 1, 1 };
    double xyz[2*3] = {
        +0.00000000, +0.000000000, +0.472429040,
        +0.00000000, +0.000000000, -0.472429040,
    };
    
    error = tblite_new_error();
    ctx = tblite_new_context();
    double charge = +1.0;
    int uhf = 1;

    mol = tblite_new_structure(error, natoms, num, xyz, &charge, &uhf, NULL, NULL);
    if (tblite_check_error(error))
        goto err;

    calc = tblite_new_gfn2_calculator(ctx, mol);
    if (tblite_check_context(ctx))
        goto err;

    res = tblite_new_result();

    tblite_push_back_post_processing_str(ctx, calc, "molmom");
    if (tblite_check_context(ctx))
        goto err;


    tblite_get_singlepoint(ctx, mol, calc, res);
    if (tblite_check_context(ctx))
        goto err;

    dict = tblite_get_post_processing_dict(error, res);
    if (tblite_check_error(error))
        goto err;

    int n_entries = 0;
    n_entries = tblite_get_n_entries_dict(error, dict);
    if (!check_int(n_entries, 2,"Check number of entries in dict")) {
        goto err;
    }

    double dipm[3] = {0.000000, 0.000000, 0.000000};
    int index = 1; 
    int ndim1 = 0; 
    int ndim2 = 0;
    int ndim3 = 0;
    
    tblite_get_array_size_index(error, dict, &index, &ndim1, &ndim2, &ndim3);
    if (!check_int(ndim1, 3, "Check dimension of dipole tensor")) {
        goto err;
    }
    if (!check_int(ndim2, 0, "Check dimension of dipole tensor")) {
        goto err;
    }
    if (!check_int(ndim3, 0, "Check dimension of dipole tensor")) {
        goto err;
    } 
    double* dipm_dict = (double*) malloc((get_array_dimension(ndim1, ndim2, ndim3))*sizeof(double)); 

    tblite_get_array_entry_index(error, dict, &index, dipm_dict);
    double norm2_comp ; 
    double norm2_exp ;
    norm2_comp = norm2(ndim1, dipm_dict);
    norm2_exp = norm2(ndim1, dipm);
    if (!check_double(norm2_comp, norm2_exp, thr, "Norm2 of mol. dipole not mathcing with expected")) {
        free(dipm_dict);
        goto err;
    }
    free(dipm_dict);

    double qp[6] = {-0.1519, 0.0000, -0.1519, 0.0000, 0.0000, 0.3038};
    index = 2;

    tblite_get_array_size_index(error, dict, &index, &ndim1, &ndim2, &ndim3);
    if (!check_int(ndim1, 6, "Check dimension of quadrupole tensor")) {
        goto err;
    }
    if (!check_int(ndim2, 0, "Check dimension of quadrupole tensor")) {
        goto err;
    }
    if (!check_int(ndim3, 0, "Check dimension of quadrupole tensor")) {
        goto err;
    } 
    double* qp_dict = (double*) malloc((get_array_dimension(ndim1, ndim2, ndim3))*sizeof(double)); 

    tblite_get_array_entry_index(error, dict, &index, qp_dict);
    
    norm2_comp = norm2(ndim1, qp_dict);
    norm2_exp = norm2(ndim1, qp);
    if (!check_double(norm2_comp, norm2_exp, thr, "Norm2 of mol. dipole not mathcing with expected")) {
        free(qp_dict);
        goto err;
    }
    free(qp_dict);

    calc = NULL;

    calc = tblite_new_gfn2_calculator(ctx, mol);
    if (tblite_check_context(ctx))
        goto err;

    res = tblite_new_result();

    tblite_push_back_post_processing_str(ctx, calc, "bond-orders");
    if (tblite_check_context(ctx))
        goto err;


    tblite_get_singlepoint(ctx, mol, calc, res);
    if (tblite_check_context(ctx))
        goto err;

    dict = tblite_get_post_processing_dict(error, res);
    if (tblite_check_error(error))
        goto err;

    n_entries = 0;
    n_entries = tblite_get_n_entries_dict(error, dict);
    if (!check_int(n_entries, 1, "Check number of entries in dict")) {
        goto err;
    }

    double wbo[4] = {0.000000000000000E+000, 0.500000000000000, 0.500000000000000,     
  0.000000000000000E+000};
    index = 1; 
    tblite_get_array_size_index(error, dict, &index, &ndim1, &ndim2, &ndim3);

    double* wbo_comp = (double*) malloc((get_array_dimension(ndim1, ndim2, ndim3))*sizeof(double));
    tblite_get_array_entry_label(error, dict, "bond-orders", wbo_comp);
    if (!check(wbo_comp, wbo, thr, natoms*natoms, "WBO for H2+ are not as expected should be 0.5!")){
        goto err;
    }

    tblite_delete(error);
    tblite_delete(ctx);
    tblite_delete(mol);
    tblite_delete(calc);
    tblite_delete(res);
    tblite_delete(dict);
    return 0; 
err:
    if (tblite_check_error(error)) {
        char message[512];
        tblite_get_error(error, message, NULL);
        printf("[Fatal] %s\n", message);
    }

    if (tblite_check_context(ctx)) {
        char message[512];
        tblite_get_context_error(ctx, message, NULL);
        printf("[Fatal] %s\n", message);
    }

    tblite_delete(error);
    tblite_delete(ctx);
    tblite_delete(mol);
    tblite_delete(calc);
    tblite_delete(res);
    tblite_delete(dict);
    return 1; 
}

int my_strcmp(const char *a, const char *b)
{
  for(; *a && *b && *a == *b; ++a, ++b)
    ;
  if(*a < *b)
    return -1;
  return *a > *b;
}

int test_post_processing_api()
{
    printf("Start test: Post Processing\n");
    tblite_error error = NULL;
    tblite_context ctx = NULL;
    tblite_structure mol = NULL;
    tblite_calculator calc = NULL;
    tblite_container cont = NULL;
    tblite_result res = NULL;
    tblite_double_dictionary dict = NULL;
    tblite_table table = NULL; 
    tblite_param param = NULL;
    tblite_table table_extra = NULL;
    tblite_table bottom = NULL;
    const double thr = 5.0e-7;

    int natoms = 21;
    int num[21] = { 24, 6, 6, 6, 6, 6, 1, 1, 1, 1, 1, 6, 6, 6, 1, 6, 1, 6, 1, 1, 1 };
    double xyz[3 * 21] = {
        +0.00000000000000, +0.00000000000000, -0.06044684528305,
        +0.00000000000000, +3.19613712523833, +2.30877824528580,
        +2.18828801115897, +3.32943780995850, +0.70249948585735,
        +1.33235791539260, +3.55640652898451, -1.83908673090077,
        -1.33235791539260, +3.55640652898451, -1.83908673090077,
        -2.18828801115897, +3.32943780995850, +0.70249948585735,
        +0.00000000000000, +3.10509505378016, +4.34935395653655,
        +4.13810718850644, +3.28428734944129, +1.31235006648465,
        +2.52190264478215, +3.60569548880831, -3.50208900904436,
        -2.52190264478215, +3.60569548880831, -3.50208900904436,
        -4.13810718850644, +3.28428734944129, +1.31235006648465,
        +2.18828801115897, -3.32943780995850, +0.70249948585735,
        +0.00000000000000, -3.19613712523833, +2.30877824528580,
        +1.33235791539260, -3.55640652898451, -1.83908673090077,
        +4.13810718850644, -3.28428734944129, +1.31235006648465,
        -2.18828801115897, -3.32943780995850, +0.70249948585735,
        +0.00000000000000, -3.10509505378016, +4.34935395653655,
        -1.33235791539260, -3.55640652898451, -1.83908673090077,
        +2.52190264478215, -3.60569548880831, -3.50208900904436,
        -4.13810718850644, -3.28428734944129, +1.31235006648465,
        -2.52190264478215, -3.60569548880831, -3.50208900904436,
    };
    double energy;

    error = tblite_new_error();
    ctx = tblite_new_context();
    res = tblite_new_result();

    mol = tblite_new_structure(error, natoms, num, xyz, NULL, NULL, NULL, NULL);
    if (tblite_check_error(error))
        goto err;

    tblite_push_back_post_processing_str(ctx, calc, "bond-orders");
    if (!tblite_check_context(ctx))
        goto err;

    show_context_error(ctx);

    calc = tblite_new_gfn1_calculator(ctx, mol);
    if (!calc)
        goto err;

    tblite_push_back_post_processing_str(ctx, calc, "bond-orders");

    tblite_get_singlepoint(ctx, mol, calc, res);
    if (tblite_check_context(ctx))
        goto err;
    
    dict = tblite_get_post_processing_dict(error, res);
    if (!dict)
        goto err;


    int n_dict_entries = 0;
    n_dict_entries = tblite_get_n_entries_dict(error, dict);
    if (!check_int(n_dict_entries, 1, "Check number of entries in dict, double addition of wbo")) {
        goto err;
    }
    double dipole[3];
    double qp[6];
    tblite_get_result_dipole(error, res, dipole);
    if (!tblite_check_error(error))
        goto err;
    show_error(error);
    tblite_get_result_quadrupole(error, res, qp);
    if (!tblite_check_error(error))
        goto err;
    show_error(error);
    double dipm_dict[3];
    double qp_dict[6];
    int ndim1;
    int ndim2;
    int ndim3;
    tblite_get_array_size_label(error, dict, "molecular-dipole", &ndim1, &ndim2, &ndim3);
    if (!tblite_check_error(error))
        goto err;
    show_error(error);
    tblite_get_array_size_label(error, dict, "molecular-quadrupole", &ndim1, &ndim2, &ndim3);
    if (!tblite_check_error(error))
        goto err;
    show_error(error);

    tblite_get_array_entry_label(error, dict, "molecular-dipole", dipm_dict);
    if (!tblite_check_error(error))
        goto err;
    show_error(error);
    tblite_get_array_entry_label(error, dict, "molecular-quadrupole", qp_dict);
    if (!tblite_check_error(error))
        goto err;
    show_error(error);

    dict = NULL;

    tblite_push_back_post_processing_str(ctx, calc, "molmom");
    // Test that adding another wbo container will lead to nothing, i.e. there will be 3 entries in the dictionary
    tblite_push_back_post_processing_str(ctx, calc, "bond-orders");

    tblite_get_singlepoint(ctx, mol, calc, res);
    if (tblite_check_context(ctx))
        goto err;
    
    dict = tblite_get_post_processing_dict(error, res);
    if (tblite_check_error(error))
        goto err;
    if (!dict)
        goto err;


    n_dict_entries = 0;
    n_dict_entries = tblite_get_n_entries_dict(error, dict);
    if (tblite_check_error(error))
        goto err;
    if (!check_int(n_dict_entries, 3, "Check number of entries in dict")) {
        goto err;
    }

    ndim1 = 0; 
    ndim2 = 0;
    ndim3 = 0;

    tblite_get_array_size_index(error, dict, &n_dict_entries, &ndim1, &ndim2, &ndim3);
    if (tblite_check_error(error))
        goto err;
    if (!check_int(ndim1, 6, "Check dimension of quadrupole tensor")) {
        goto err;
    }
    if (!check_int(ndim2, 0, "Check dimension of quadrupole tensor")) {
        goto err;
    }
    if (!check_int(ndim3, 0, "Check dimension of quadrupole tensor")) {
        goto err;
    }

    n_dict_entries = 2;

    tblite_get_array_size_index(error, dict, &n_dict_entries, &ndim1, &ndim2, &ndim3);
    if (tblite_check_error(error))
        goto err;
    if (!check_int(ndim1, 3, "Check dimension of dipole tensor")) {
        goto err;
    }
    if (!check_int(ndim2, 0, "Check dimension of dipole tensor")) {
        goto err;
    }
    if (!check_int(ndim3, 0, "Check dimension of dipole tensor")) {
        goto err;
    } 

    n_dict_entries = 1;

    tblite_get_array_size_index(error, dict, &n_dict_entries, &ndim1, &ndim2, &ndim3);
    if (tblite_check_error(error))
        goto err;

    if (!check_int(ndim1, natoms, "Check dimension of wbo tensor")) {
        goto err;
    }
    if (!check_int(ndim2, natoms, "Check dimension of wbo tensor")) {
        goto err;
    }
    if (!check_int(ndim3, 0, "Check dimension of wbo tensor")) {
        goto err;
    }

    n_dict_entries = 4;

    tblite_get_array_size_index(error, dict, &n_dict_entries, &ndim1, &ndim2, &ndim3);
    if (!tblite_check_error(error))
        goto err;
    show_error(error);

    if (!check_int(ndim1, 0, "Check dimension of wbo tensor")) {
        goto err;
    }
    if (!check_int(ndim2, 0, "Check dimension of wbo tensor")) {
        goto err;
    }
    if (!check_int(ndim3, 0, "Check dimension of wbo tensor")) {
        goto err;
    }

    tblite_get_array_entry_label(error, dict, "molecular-dipole", dipm_dict);
    tblite_get_array_entry_label(error, dict, "molecular-quadrupole", qp_dict);
    tblite_get_result_dipole(error, res, dipole);
    if (tblite_check_error(error))
        goto err;
    tblite_get_result_quadrupole(error, res, qp);
    if (tblite_check_error(error))
        goto err;

    if (!check(dipm_dict, dipole, thr, 3, "Dipole from dict lookup and API are unequal!")){
        goto err;
    }
    if (!check(qp_dict, qp, thr, 6, "Dipole from dict lookup and API are unequal!")){
        goto err;
    }

    bottom = tblite_new_table(NULL);
    table_extra = tblite_new_table(NULL);
    table = tblite_new_table(NULL);
    param = tblite_new_param();
    tblite_export_gfn1_param(error, param);
    tblite_dump_param(error, param, table);

    table_extra = tblite_table_add_table(error, table, "post-processing");
    if (tblite_check_error(error))
        goto err;
    bottom = tblite_table_add_table(error, table_extra, "molecular-multipole");
    if (tblite_check_error(error))
        goto err;
    bool bo = true;
    tblite_table_set_bool(error, bottom, "dipole", &bo, 0);
    if (tblite_check_error(error))
        goto err;
    tblite_delete(param);
    tblite_push_back_post_processing_param(ctx, calc, param);
    if (!tblite_check_context(ctx))
        goto err;
    show_context_error(ctx);
    
    param = tblite_new_param();
    tblite_load_param(error, param, table);
    table = tblite_new_table(NULL);
    tblite_dump_param(error, param, table);
     if (tblite_check_error(error))
        goto err;
    tblite_delete(calc);
    calc = NULL;
    
    tblite_push_back_post_processing_param(ctx, calc, param);
    if (!tblite_check_context(ctx))
        goto err;
    show_context_error(ctx);

    calc = tblite_new_gfn1_calculator(ctx, mol);
    if (!calc)
        goto err;

    tblite_push_back_post_processing_param(ctx, calc, param);
    if (tblite_check_context(ctx))
        goto err;

    tblite_delete(res);
    res = tblite_new_result();
    tblite_get_singlepoint(ctx, mol, calc, res);
    if (tblite_check_context(ctx))
        goto err;
    dict = NULL;
    dict = tblite_get_post_processing_dict(error, res);
    if (tblite_check_error(error))
        goto err;
    if (!dict)
        goto err;


    n_dict_entries = 0;
    n_dict_entries = tblite_get_n_entries_dict(error, dict);
    if (tblite_check_error(error))
        goto err;
    if (!check_int(n_dict_entries, 1, "Check number of entries in dict, using param for push_back")) {
        goto err;
    }
    calc = tblite_new_gfn1_calculator(ctx, mol);
    cont = tblite_new_spin_polarization(ctx, mol, calc, 1.0);
    if (tblite_check_context(ctx))
        goto err;

    tblite_calculator_push_back(ctx, calc, &cont);
    if (tblite_check_context(ctx))
        goto err;

    if (!!cont)
        goto err;
    tblite_set_context_verbosity(ctx, 2);
    tblite_get_singlepoint(ctx, mol, calc, res);
    if (tblite_check_context(ctx))
        goto err;
    dict = NULL;
    dict = tblite_get_post_processing_dict(error, res);
    if (tblite_check_error(error))
        goto err;
    if (!dict)
        goto err;
    
    
    int index = 1; 
    tblite_get_array_size_index(error, dict, &index, &ndim1, &ndim2, &ndim3);

    double* wbo_index = (double*) malloc((get_array_dimension(ndim1, ndim2, ndim3))*sizeof(double));
    tblite_get_array_entry_index(error, dict, &index, wbo_index);
    tblite_get_array_size_label(error, dict, "bond-orders", &ndim1, &ndim2, &ndim3);
    double* wbo_label = (double*) malloc((get_array_dimension(ndim1, ndim2, ndim3))*sizeof(double));
    tblite_get_array_entry_label(error, dict, "bond-orders", wbo_label);
    if (!check(wbo_label, wbo_index, thr, get_array_dimension(ndim1, ndim2, ndim3), "WBO for spin-polarized hamiltonian are not equal!")){
        goto err;
    }

    tblite_delete(error);
    tblite_delete(ctx);
    tblite_delete(mol);
    tblite_delete(calc);
    tblite_delete(cont);
    tblite_delete(res);
    tblite_delete(dict);
    tblite_delete(param);
    tblite_delete(table);
    tblite_delete(bottom);
    tblite_delete(table_extra);
    return 0; 

    err:
    if (tblite_check_error(error)) {
        char message[512];
        tblite_get_error(error, message, NULL);
        printf("[Fatal] %s\n", message);
    }

    if (tblite_check_context(ctx)) {
        char message[512];
        tblite_get_context_error(ctx, message, NULL);
        printf("[Fatal] %s\n", message);
    }

    tblite_delete(error);
    tblite_delete(ctx);
    tblite_delete(mol);
    tblite_delete(calc);
    tblite_delete(cont);
    tblite_delete(res);
    tblite_delete(dict); 
    tblite_delete(param);
    tblite_delete(table);
    tblite_delete(bottom);
    tblite_delete(table_extra);
    return 1;
}

int main(void)
{
    int stat = 0;
    stat += test_version();
    stat += test_uninitialized_error();
    stat += test_uninitialized_context();
    stat += test_uninitialized_structure();
    stat += test_uninitialized_result();
    stat += test_uninitialized_calculator();
    stat += test_uninitialized_table();
    stat += test_uninitialized_param();
    stat += test_empty_result();
    stat += test_invalid_structure();
    stat += test_table_builder();
    stat += test_param_load();
    stat += test_gfn2_si5h12();
    stat += test_ipea1_ch4();
    stat += test_gfn1_co2();
    stat += test_gfn2_convergence();
    stat += test_spgfn1();
    stat += test_calc_restart();
    stat += test_callback();
    stat += test_dict_api();
    stat += test_post_processing_api();
    stat += test_uninitialized_dict();
    stat += test_h2plus_wbo(); 
    return stat;
}<|MERGE_RESOLUTION|>--- conflicted
+++ resolved
@@ -2005,17 +2005,38 @@
     return 1;
 }
 
-<<<<<<< HEAD
-int test_cpcm_solvation(){
-     printf("Start test: CPCM Solvation models\n");
+int get_array_dimension(int ndim1, int ndim2, int ndim3){
+    int array_size = ndim1;
+
+    if (ndim2 == 0){
+        return array_size;
+    }
+
+    array_size = ndim1 * ndim2;
+
+    if (ndim3 == 0){
+        return array_size;
+    } 
+
+    array_size = ndim1 * ndim2 * ndim3;
+    return array_size; 
+
+}
+
+int test_dict_api()
+{
+    printf("Start test: dictionary entries\n");
     tblite_error error = NULL;
     tblite_context ctx = NULL;
     tblite_structure mol = NULL;
     tblite_calculator calc = NULL;
     tblite_container cont = NULL;
     tblite_result res = NULL;
+    tblite_double_dictionary dict = NULL;
+    char label[40];
 
     const double thr = 5.0e-7;
+
     int natoms = 21;
     int num[21] = { 24, 6, 6, 6, 6, 6, 1, 1, 1, 1, 1, 6, 6, 6, 1, 6, 1, 6, 1, 1, 1 };
     double xyz[3 * 21] = {
@@ -2042,102 +2063,280 @@
         -2.52190264478215, -3.60569548880831, -3.50208900904436,
     };
     double energy;
+
     error = tblite_new_error();
-
-    cont = tblite_new_cpcm_solvation(ctx, mol, calc, "ethnaol");
-    if (cont) {
-        goto err;
-    }
-
     ctx = tblite_new_context();
-
-    cont = tblite_new_cpcm_solvation(ctx, mol, calc, "ethanol");
-    if (!tblite_check_context(ctx)) {
-        goto err;
-    }
-    show_context_error(ctx);
+    res = tblite_new_result();
+
     mol = tblite_new_structure(error, natoms, num, xyz, NULL, NULL, NULL, NULL);
-
-    cont = tblite_new_cpcm_solvation(ctx, mol, calc, "ethanol");
-    if (!tblite_check_context(ctx)) {
-        goto err;
-    }
-    show_context_error(ctx);
-
-    calc = tblite_new_gfn2_calculator(ctx, mol);
-    if (tblite_check_context(ctx)) {
-        goto err;
-    }
-
-    cont = tblite_new_cpcm_solvation(ctx, mol, calc, "ethnaol");
-    if (!tblite_check_context(ctx)) {
-        goto err;
-    }
-    show_context_error(ctx);
-
-    cont = tblite_new_cpcm_solvation(ctx, mol, calc, "ethanol");
-    if (tblite_check_context(ctx)) {
-        goto err;
-    }
+    if (tblite_check_error(error))
+        goto err;
+
+    calc = tblite_new_gfn1_calculator(ctx, mol);
+    if (!calc)
+        goto err;
+
+    tblite_get_singlepoint(ctx, mol, calc, res);
+    if (tblite_check_context(ctx))
+        goto err;
+    
+    dict = tblite_get_post_processing_dict(error, res);
+
+    int n_dict_entries = 0;
+    n_dict_entries = tblite_get_n_entries_dict(error, dict);
+    if (!check_int(3, n_dict_entries, "Check number of entries in dict")) {
+        goto err;
+    }
+
+    int ndim1 = 0; 
+    int ndim2 = 0;
+    int ndim3 = 0;
+
+    tblite_get_array_size_index(error, dict, &n_dict_entries, &ndim1, &ndim2, &ndim3);
+
+    if (!check_int(ndim1, 6, "Check dimension of quadrupole tensor")) {
+        goto err;
+    }
+    if (!check_int(ndim2, 0, "Check dimension of quadrupole tensor")) {
+        goto err;
+    }
+    if (!check_int(ndim3, 0, "Check dimension of quadrupole tensor")) {
+        goto err;
+    }
+    tblite_get_label_entry_index(error, dict, &n_dict_entries, label, NULL);
+    if (!(strcmp(label, "molecular-quadrupole") == 0)){
+        goto err;
+    }
+
+    int ndim1_label = 0; 
+    int ndim2_label = 0;
+    int ndim3_label = 0;
+    
+    tblite_get_array_size_label(error, dict, label, &ndim1_label, &ndim2_label, &ndim3_label);
+
+    if (!check_int(ndim1, ndim1_label, "Comparing dimension of quadrupole tensor")) {
+        goto err;
+    }
+    if (!check_int(ndim2, ndim2_label, "Comparing dimension of quadrupole tensor")) {
+        goto err;
+    }
+    if (!check_int(ndim3, ndim3_label, "Comparing dimension of quadrupole tensor")) {
+        goto err;
+    }
+
+    n_dict_entries = 2;
+
+    tblite_get_array_size_index(error, dict, &n_dict_entries, &ndim1, &ndim2, &ndim3);
+
+    if (!check_int(ndim1, 3, "Check dimension of dipole tensor")) {
+        goto err;
+    }
+    if (!check_int(ndim2, 0, "Check dimension of dipole tensor")) {
+        goto err;
+    }
+    if (!check_int(ndim3, 0, "Check dimension of dipole tensor")) {
+        goto err;
+    } 
+    tblite_get_label_entry_index(error, dict, &n_dict_entries, label, NULL);
+    if (!(strcmp(label, "molecular-dipole") == 0)){
+        goto err;
+    }
+
+    tblite_get_array_size_label(error, dict, label, &ndim1_label, &ndim2_label, &ndim3_label);
+
+    if (!check_int(ndim1, ndim1_label, "Check dimension of dipole tensor")) {
+        goto err;
+    }
+    if (!check_int(ndim2, ndim2_label, "Check dimension of dipole tensor")) {
+        goto err;
+    }
+    if (!check_int(ndim3, ndim3_label, "Check dimension of dipole tensor")) {
+        goto err;
+    }
+
+    n_dict_entries = 1;
+
+    tblite_get_array_size_index(error, dict, &n_dict_entries, &ndim1, &ndim2, &ndim3);
+
+    if (!check_int(ndim1, natoms, "Check dimension of wbo tensor")) {
+        goto err;
+    }
+    if (!check_int(ndim2, natoms, "Check dimension of wbo tensor")) {
+        goto err;
+    }
+    if (!check_int(ndim3, 0, "Check dimension of wbo tensor")) {
+        goto err;
+    } 
+    tblite_get_label_entry_index(error, dict, &n_dict_entries, label, NULL);
+    if (!(strcmp(label, "bond-orders") == 0)){
+        goto err;
+    }
+
+    tblite_get_array_size_label(error, dict, label, &ndim1_label, &ndim2_label, &ndim3_label);
+
+    if (!check_int(ndim1, ndim1_label, "Check dimension of wbo tensor")) {
+        goto err;
+    }
+    if (!check_int(ndim2, ndim2_label, "Check dimension of wbo tensor")) {
+        goto err;
+    }
+    if (!check_int(ndim3, ndim3_label, "Check dimension of wbo tensor")) {
+        goto err;
+    }
+
+    cont = tblite_new_spin_polarization(ctx, mol, calc, 1.0);
+    if (tblite_check_context(ctx))
+        goto err;
 
     tblite_calculator_push_back(ctx, calc, &cont);
-    if (tblite_check_context(ctx)) {
-        goto err;
-    }
-
-    res = tblite_new_result();
+    if (tblite_check_context(ctx))
+        goto err;
+
+    if (!!cont)
+        goto err;
 
     tblite_get_singlepoint(ctx, mol, calc, res);
-    if (tblite_check_context(ctx)) {
-        goto err;
-    } 
-
-    tblite_get_result_energy(error, res, &energy);
-    if (tblite_check_error(error)) {
-        goto err;
-    }
+    if (tblite_check_context(ctx))
+        goto err;
+    dict= NULL; 
+    dict = tblite_get_post_processing_dict(error, res);
+    if (tblite_check_error(error))
+        goto err;
     
-    if (!check(energy, -28.43248830035, thr, "CPCM energy mismatch Ethanol")){
-        goto err;
-    }
-
-    tblite_delete(res);
+    ndim1 = 0; 
+    ndim2 = 0;
+    ndim3 = 0;
+    int index = 1;
+    ndim1_label = 0; 
+    ndim2_label = 0;
+    ndim3_label = 0;
+
+    tblite_get_array_size_index(error, dict, &index, &ndim1, &ndim2, &ndim3);
+    if (tblite_check_error(error))
+        goto err;
+    tblite_get_label_entry_index(error, dict, &index, label, NULL);
+    if (tblite_check_error(error))
+        goto err;
+
+    if (!(strcmp(label, "bond-orders") == 0)){
+        goto err;
+    }
+    
+    tblite_get_array_size_label(error, dict, label, &ndim1_label, &ndim2_label, &ndim3_label);
+
+    if (!check_int(ndim1, ndim1_label, "Check dimension of wbo tensor")) {
+        goto err;
+    }
+    if (!check_int(ndim2, ndim2_label, "Check dimension of wbo tensor")) {
+        goto err;
+    }
+    if (!check_int(ndim3, ndim3_label, "Check dimension of wbo tensor")) {
+        goto err;
+    }
+    int dim_tot = 0;
+    dim_tot = get_array_dimension(ndim1, ndim2, ndim3);
+    double* wbo_index = (double*) malloc((dim_tot)*sizeof(double));
+    double* wbo_label = (double*) malloc((dim_tot)*sizeof(double));
+
+    tblite_get_array_entry_index(error, dict, &index, wbo_index);
+    tblite_get_array_entry_label(error, dict, "bond-orders", wbo_label);
+    if (!check(wbo_index, wbo_label, thr, dim_tot, "Comparing the wbo arrays retrieved by index and label")){
+       goto err;
+    }
+    free(wbo_index);
+    free(wbo_label);
+    index = 2;
+
+    tblite_get_array_size_index(error, dict, &index, &ndim1, &ndim2, &ndim3);
+    if (tblite_check_error(error))
+        goto err;
+    tblite_get_label_entry_index(error, dict, &index, label, NULL);
+    if (tblite_check_error(error))
+        goto err;
+
+    if (!(strcmp(label, "molecular-dipole") == 0)){
+        goto err;
+    }
+    
+    tblite_get_array_size_label(error, dict, label, &ndim1_label, &ndim2_label, &ndim3_label);
+
+    if (!check_int(ndim1, ndim1_label, "Check dimension of dipole tensor")) {
+        goto err;
+    }
+    if (!check_int(ndim2, ndim2_label, "Check dimension of dipole tensor")) {
+        goto err;
+    }
+    if (!check_int(ndim3, ndim3_label, "Check dimension of dipole tensor")) {
+        goto err;
+    }
+    dim_tot = get_array_dimension(ndim1, ndim2, ndim3);
+    wbo_index = (double*) malloc((dim_tot)*sizeof(double));
+    wbo_label = (double*) malloc((dim_tot)*sizeof(double));
+
+    tblite_get_array_entry_index(error, dict, &index, wbo_index);
+    tblite_get_array_entry_label(error, dict, "molecular-dipole", wbo_label);
+    if (!check(wbo_index, wbo_label, thr, dim_tot, "Comparing the dipole arrays retrieved by index and label")){
+       goto err;
+    }
+    free(wbo_index);
+    free(wbo_label);
+    int uhf = 2;
+    tblite_update_structure_uhf(error, mol, &uhf);
+    if (tblite_check_error(error))
+        goto err;
+
+    tblite_get_singlepoint(ctx, mol, calc, res);
+    if (tblite_check_context(ctx))
+        goto err;
+
+    dict = tblite_get_post_processing_dict(error, res);
+    if (tblite_check_error(error))
+        goto err;
+    index = 1;
+      tblite_get_array_size_index(error, dict, &index, &ndim1, &ndim2, &ndim3);
+    if (tblite_check_error(error))
+        goto err;
+    tblite_get_label_entry_index(error, dict, &index, label, NULL);
+    if (tblite_check_error(error))
+        goto err;
+
+    if (!(strcmp(label, "bond-orders") == 0)){
+        goto err;
+    }
+    
+    tblite_get_array_size_label(error, dict, label, &ndim1_label, &ndim2_label, &ndim3_label);
+
+    if (!check_int(ndim1, ndim1_label, "Check dimension of wbo tensor")) {
+        goto err;
+    }
+    if (!check_int(ndim2, ndim2_label, "Check dimension of wbo tensor")) {
+        goto err;
+    }
+    if (!check_int(ndim3, ndim3_label, "Check dimension of wbo tensor")) {
+        goto err;
+    }
+    dim_tot = 0;
+    dim_tot = get_array_dimension(ndim1, ndim2, ndim3);
+    wbo_index = (double*) malloc((dim_tot)*sizeof(double));
+    wbo_label = (double*) malloc((dim_tot)*sizeof(double));
+
+    tblite_get_array_entry_index(error, dict, &index, wbo_index);
+    tblite_get_array_entry_label(error, dict, "bond-orders", wbo_label);
+    if (!check(wbo_index, wbo_label, thr, dim_tot, "Comparing the wbo arrays retrieved by index and label")){
+       goto err;
+    }
+    free(wbo_index);
+    free(wbo_label);  
+
+    tblite_delete(error);
+    tblite_delete(ctx);
+    tblite_delete(mol);
     tblite_delete(calc);
     tblite_delete(cont);
-
-    calc = tblite_new_gfn2_calculator(ctx, mol);
-    if (tblite_check_context(ctx)) {
-        goto err;
-    }
-    double dbl = 7.0;
-    cont = tblite_new_cpcm_solvation(ctx, mol, calc, dbl);
-    if (tblite_check_context(ctx)) {
-        goto err;
-    }
-
-    tblite_calculator_push_back(ctx, calc, &cont);
-    if (tblite_check_context(ctx)) {
-        goto err;
-    }
-
-    res = tblite_new_result();
-
-    tblite_get_singlepoint(ctx, mol, calc, res);
-    if (tblite_check_context(ctx)) {
-        goto err;
-    } 
-
-    tblite_get_result_energy(error, res, &energy);
-    if (tblite_check_error(error)) {
-        goto err;
-    }
-    
-    if (!check(energy, -28.43287176929, thr, "CPCM energy mismatch, 7.0")){
-        goto err;
-    }    
-
-    return 0;
-    
+    tblite_delete(res);
+    tblite_delete(dict);
+    return 0; 
+
     err:
     if (tblite_check_error(error)) {
         char message[512];
@@ -2157,19 +2356,26 @@
     tblite_delete(calc);
     tblite_delete(cont);
     tblite_delete(res);
+    tblite_delete(dict);
     return 1;
 }
 
-int test_alpb_solvation(){
-     printf("Start test: ALPB Solvation models\n");
+
+
+int test_uninitialized_dict()
+{
+    printf("Start test: uninitialized dictionary\n");
     tblite_error error = NULL;
     tblite_context ctx = NULL;
     tblite_structure mol = NULL;
     tblite_calculator calc = NULL;
     tblite_container cont = NULL;
     tblite_result res = NULL;
+    tblite_double_dictionary dict = NULL;
+    char label[40];
 
     const double thr = 5.0e-7;
+
     int natoms = 21;
     int num[21] = { 24, 6, 6, 6, 6, 6, 1, 1, 1, 1, 1, 6, 6, 6, 1, 6, 1, 6, 1, 1, 1 };
     double xyz[3 * 21] = {
@@ -2196,103 +2402,119 @@
         -2.52190264478215, -3.60569548880831, -3.50208900904436,
     };
     double energy;
+
     error = tblite_new_error();
-
-    cont = tblite_new_alpb_solvation(ctx, mol, calc, "ethnaol");
-    if (cont) {
-        goto err;
-    }
-
     ctx = tblite_new_context();
-
-    cont = tblite_new_alpb_solvation(ctx, mol, calc, "ethanol");
-    if (!tblite_check_context(ctx)) {
-        goto err;
-    }
-    show_context_error(ctx);
+    
+
     mol = tblite_new_structure(error, natoms, num, xyz, NULL, NULL, NULL, NULL);
-
-    cont = tblite_new_alpb_solvation(ctx, mol, calc, "ethanol");
-    if (!tblite_check_context(ctx)) {
-        goto err;
-    }
-    show_context_error(ctx);
-
-    calc = tblite_new_gfn2_calculator(ctx, mol);
-    if (tblite_check_context(ctx)) {
-        goto err;
-    }
-
-    cont = tblite_new_alpb_solvation(ctx, mol, calc, "ethnaol");
-    if (!tblite_check_context(ctx)) {
-        goto err;
-    }
-    show_context_error(ctx);
-
-    cont = tblite_new_alpb_solvation(ctx, mol, calc, "ethanol");
-    if (tblite_check_context(ctx)) {
-        goto err;
-    }
-
-    tblite_calculator_push_back(ctx, calc, &cont);
-    if (tblite_check_context(ctx)) {
-        goto err;
-    }
-
+    if (tblite_check_error(error))
+        goto unexpected;
+
+    calc = tblite_new_gfn1_calculator(ctx, mol);
+    if (!calc)
+        goto unexpected;
+     
+    dict = tblite_get_post_processing_dict(error, res);
+    if (!tblite_check_error(error))
+        goto unexpected;
+    
     res = tblite_new_result();
+    dict = tblite_get_post_processing_dict(error, res);
+    if (!tblite_check_error(error))
+        goto unexpected;
 
     tblite_get_singlepoint(ctx, mol, calc, res);
-    if (tblite_check_context(ctx)) {
-        goto err;
+
+    error = NULL;
+    dict = tblite_get_post_processing_dict(error, res);
+    if (!tblite_check_error(error))
+        goto unexpected;
+    error = tblite_new_error();
+
+    int n_entries = 0;
+    n_entries = tblite_get_n_entries_dict(error, dict);
+    if (!check(0, n_entries, "Number of entries of empty dictionary unequal to 0"))
+        goto unexpected;
+    int dim1 = 0;
+    int dim2 = 0;
+    int dim3 = 0;
+    const int index = 1;
+
+    tblite_get_array_size_index(error, dict, &index, &dim1, &dim2, &dim3);
+    if (!check_int(dim1, 0, "Check dimension of empty dict")) {
+        goto unexpected;
+    }
+    if (!check_int(dim2, 0, "Check dimension of empty dict")) {
+        goto unexpected;
+    }
+    if (!check_int(dim3, 0, "Check dimension of empty dict")) {
+        goto unexpected;
     } 
 
-    tblite_get_result_energy(error, res, &energy);
-    if (tblite_check_error(error)) {
-        goto err;
-    }
+    double array[10];
+
+    tblite_get_array_entry_index(error, dict, &index, array);
     
-    if (!check(energy, -28.43680849760, thr, "alpb energy mismatch")){
-        goto err;
-    }
-
-    tblite_delete(res);
+    error = tblite_new_error();
+    dict = tblite_get_post_processing_dict(error, res);
+    
+    error = NULL;
+    n_entries = 0;
+    n_entries = tblite_get_n_entries_dict(error, dict);
+    if (!check(0, n_entries, "Number of entries of empty dictionary unequal to 0"))
+        goto unexpected;
+    dim1 = 0;
+    dim2 = 0;
+    dim3 = 0;
+
+    tblite_get_array_size_index(error, dict, &index, &dim1, &dim2, &dim3);
+    if (!tblite_check_error(error)){
+        goto unexpected;
+    }
+    if (!check_int(dim1, 0, "Check dimension of empty dict")) {
+        goto unexpected;
+    }
+    if (!check_int(dim2, 0, "Check dimension of empty dict")) {
+        goto unexpected;
+    }
+    if (!check_int(dim3, 0, "Check dimension of empty dict")) {
+        goto unexpected;
+    } 
+
+    tblite_get_array_entry_index(error, dict, &index, array);
+    if (!tblite_check_error(error)){
+        goto unexpected;
+    }
+    tblite_get_array_size_label(error, dict, "wbo", &dim1, &dim2, &dim3);
+    if (!tblite_check_error(error)){
+        goto unexpected;
+    }
+    if (!check_int(dim1, 0, "Check dimension of empty dict")) {
+        goto unexpected;
+    }
+    if (!check_int(dim2, 0, "Check dimension of empty dict")) {
+        goto unexpected;
+    }
+    if (!check_int(dim3, 0, "Check dimension of empty dict")) {
+        goto unexpected;
+    } 
+
+    tblite_get_array_entry_label(error, dict, "wbo", array);
+    if (!tblite_check_error(error)){
+        goto unexpected;
+    }
+
+    tblite_delete(error);
+    tblite_delete(ctx);
+    tblite_delete(mol);
     tblite_delete(calc);
     tblite_delete(cont);
-
-    calc = tblite_new_gfn2_calculator(ctx, mol);
-    if (tblite_check_context(ctx)) {
-        goto err;
-    }
-    double dbl = 7.0;
-    cont = tblite_new_alpb_solvation(ctx, mol, calc, dbl);
-    if (tblite_check_context(ctx)) {
-        goto err;
-    }
-
-    tblite_calculator_push_back(ctx, calc, &cont);
-    if (tblite_check_context(ctx)) {
-        goto err;
-    }
-
-    res = tblite_new_result();
-
-    tblite_get_singlepoint(ctx, mol, calc, res);
-    if (tblite_check_context(ctx)) {
-        goto err;
-    } 
-
-    tblite_get_result_energy(error, res, &energy);
-    if (tblite_check_error(error)) {
-        goto err;
-    }
+    tblite_delete(res);
     
-    if (!check(energy, -28.43674134364, thr, "alpb energy mismatch")){
-        goto err;
-    }    
-
-    return 0;
-    
-    err:
+    return 0; 
+
+    unexpected:
     if (tblite_check_error(error)) {
         char message[512];
         tblite_get_error(error, message, NULL);
@@ -2314,52 +2536,192 @@
     return 1;
 }
 
-int main(void)
-{
-    int stat = 0;
-    stat += test_version();
-    stat += test_uninitialized_error();
-    stat += test_uninitialized_context();
-    stat += test_uninitialized_structure();
-    stat += test_uninitialized_result();
-    stat += test_uninitialized_calculator();
-    stat += test_uninitialized_table();
-    stat += test_uninitialized_param();
-    stat += test_empty_result();
-    stat += test_invalid_structure();
-    stat += test_table_builder();
-    stat += test_param_load();
-    stat += test_gfn2_si5h12();
-    stat += test_ipea1_ch4();
-    stat += test_gfn1_co2();
-    stat += test_gfn2_convergence();
-    stat += test_spgfn1();
-    stat += test_calc_restart();
-    stat += test_callback();
-    stat += test_cpcm_solvation();
-    stat += test_alpb_solvation(); 
-=======
-int get_array_dimension(int ndim1, int ndim2, int ndim3){
-    int array_size = ndim1;
-
-    if (ndim2 == 0){
-        return array_size;
-    }
-
-    array_size = ndim1 * ndim2;
-
-    if (ndim3 == 0){
-        return array_size;
+int test_h2plus_wbo()
+{
+    printf("Test H2+ WBO and molecular multipoles\n");
+    tblite_error error = NULL;
+    tblite_context ctx = NULL;
+    tblite_structure mol = NULL;
+    tblite_calculator calc = NULL;
+    tblite_result res = NULL;
+    tblite_double_dictionary dict = NULL;
+
+    const double thr = 5.0e-4;
+
+    int natoms = 2;
+    int num[2] = { 1, 1 };
+    double xyz[2*3] = {
+        +0.00000000, +0.000000000, +0.472429040,
+        +0.00000000, +0.000000000, -0.472429040,
+    };
+    
+    error = tblite_new_error();
+    ctx = tblite_new_context();
+    double charge = +1.0;
+    int uhf = 1;
+
+    mol = tblite_new_structure(error, natoms, num, xyz, &charge, &uhf, NULL, NULL);
+    if (tblite_check_error(error))
+        goto err;
+
+    calc = tblite_new_gfn2_calculator(ctx, mol);
+    if (tblite_check_context(ctx))
+        goto err;
+
+    res = tblite_new_result();
+
+    tblite_push_back_post_processing_str(ctx, calc, "molmom");
+    if (tblite_check_context(ctx))
+        goto err;
+
+
+    tblite_get_singlepoint(ctx, mol, calc, res);
+    if (tblite_check_context(ctx))
+        goto err;
+
+    dict = tblite_get_post_processing_dict(error, res);
+    if (tblite_check_error(error))
+        goto err;
+
+    int n_entries = 0;
+    n_entries = tblite_get_n_entries_dict(error, dict);
+    if (!check_int(n_entries, 2,"Check number of entries in dict")) {
+        goto err;
+    }
+
+    double dipm[3] = {0.000000, 0.000000, 0.000000};
+    int index = 1; 
+    int ndim1 = 0; 
+    int ndim2 = 0;
+    int ndim3 = 0;
+    
+    tblite_get_array_size_index(error, dict, &index, &ndim1, &ndim2, &ndim3);
+    if (!check_int(ndim1, 3, "Check dimension of dipole tensor")) {
+        goto err;
+    }
+    if (!check_int(ndim2, 0, "Check dimension of dipole tensor")) {
+        goto err;
+    }
+    if (!check_int(ndim3, 0, "Check dimension of dipole tensor")) {
+        goto err;
     } 
-
-    array_size = ndim1 * ndim2 * ndim3;
-    return array_size; 
-
-}
-
-int test_dict_api()
-{
-    printf("Start test: dictionary entries\n");
+    double* dipm_dict = (double*) malloc((get_array_dimension(ndim1, ndim2, ndim3))*sizeof(double)); 
+
+    tblite_get_array_entry_index(error, dict, &index, dipm_dict);
+    double norm2_comp ; 
+    double norm2_exp ;
+    norm2_comp = norm2(ndim1, dipm_dict);
+    norm2_exp = norm2(ndim1, dipm);
+    if (!check_double(norm2_comp, norm2_exp, thr, "Norm2 of mol. dipole not mathcing with expected")) {
+        free(dipm_dict);
+        goto err;
+    }
+    free(dipm_dict);
+
+    double qp[6] = {-0.1519, 0.0000, -0.1519, 0.0000, 0.0000, 0.3038};
+    index = 2;
+
+    tblite_get_array_size_index(error, dict, &index, &ndim1, &ndim2, &ndim3);
+    if (!check_int(ndim1, 6, "Check dimension of quadrupole tensor")) {
+        goto err;
+    }
+    if (!check_int(ndim2, 0, "Check dimension of quadrupole tensor")) {
+        goto err;
+    }
+    if (!check_int(ndim3, 0, "Check dimension of quadrupole tensor")) {
+        goto err;
+    } 
+    double* qp_dict = (double*) malloc((get_array_dimension(ndim1, ndim2, ndim3))*sizeof(double)); 
+
+    tblite_get_array_entry_index(error, dict, &index, qp_dict);
+    
+    norm2_comp = norm2(ndim1, qp_dict);
+    norm2_exp = norm2(ndim1, qp);
+    if (!check_double(norm2_comp, norm2_exp, thr, "Norm2 of mol. dipole not mathcing with expected")) {
+        free(qp_dict);
+        goto err;
+    }
+    free(qp_dict);
+
+    calc = NULL;
+
+    calc = tblite_new_gfn2_calculator(ctx, mol);
+    if (tblite_check_context(ctx))
+        goto err;
+
+    res = tblite_new_result();
+
+    tblite_push_back_post_processing_str(ctx, calc, "bond-orders");
+    if (tblite_check_context(ctx))
+        goto err;
+
+
+    tblite_get_singlepoint(ctx, mol, calc, res);
+    if (tblite_check_context(ctx))
+        goto err;
+
+    dict = tblite_get_post_processing_dict(error, res);
+    if (tblite_check_error(error))
+        goto err;
+
+    n_entries = 0;
+    n_entries = tblite_get_n_entries_dict(error, dict);
+    if (!check_int(n_entries, 1, "Check number of entries in dict")) {
+        goto err;
+    }
+
+    double wbo[4] = {0.000000000000000E+000, 0.500000000000000, 0.500000000000000,     
+  0.000000000000000E+000};
+    index = 1; 
+    tblite_get_array_size_index(error, dict, &index, &ndim1, &ndim2, &ndim3);
+
+    double* wbo_comp = (double*) malloc((get_array_dimension(ndim1, ndim2, ndim3))*sizeof(double));
+    tblite_get_array_entry_label(error, dict, "bond-orders", wbo_comp);
+    if (!check(wbo_comp, wbo, thr, natoms*natoms, "WBO for H2+ are not as expected should be 0.5!")){
+        goto err;
+    }
+
+    tblite_delete(error);
+    tblite_delete(ctx);
+    tblite_delete(mol);
+    tblite_delete(calc);
+    tblite_delete(res);
+    tblite_delete(dict);
+    return 0; 
+err:
+    if (tblite_check_error(error)) {
+        char message[512];
+        tblite_get_error(error, message, NULL);
+        printf("[Fatal] %s\n", message);
+    }
+
+    if (tblite_check_context(ctx)) {
+        char message[512];
+        tblite_get_context_error(ctx, message, NULL);
+        printf("[Fatal] %s\n", message);
+    }
+
+    tblite_delete(error);
+    tblite_delete(ctx);
+    tblite_delete(mol);
+    tblite_delete(calc);
+    tblite_delete(res);
+    tblite_delete(dict);
+    return 1; 
+}
+
+int my_strcmp(const char *a, const char *b)
+{
+  for(; *a && *b && *a == *b; ++a, ++b)
+    ;
+  if(*a < *b)
+    return -1;
+  return *a > *b;
+}
+
+int test_post_processing_api()
+{
+    printf("Start test: Post Processing\n");
     tblite_error error = NULL;
     tblite_context ctx = NULL;
     tblite_structure mol = NULL;
@@ -2367,8 +2729,10 @@
     tblite_container cont = NULL;
     tblite_result res = NULL;
     tblite_double_dictionary dict = NULL;
-    char label[40];
-
+    tblite_table table = NULL; 
+    tblite_param param = NULL;
+    tblite_table table_extra = NULL;
+    tblite_table bottom = NULL;
     const double thr = 5.0e-7;
 
     int natoms = 21;
@@ -2406,705 +2770,6 @@
     if (tblite_check_error(error))
         goto err;
 
-    calc = tblite_new_gfn1_calculator(ctx, mol);
-    if (!calc)
-        goto err;
-
-    tblite_get_singlepoint(ctx, mol, calc, res);
-    if (tblite_check_context(ctx))
-        goto err;
-    
-    dict = tblite_get_post_processing_dict(error, res);
-
-    int n_dict_entries = 0;
-    n_dict_entries = tblite_get_n_entries_dict(error, dict);
-    if (!check_int(3, n_dict_entries, "Check number of entries in dict")) {
-        goto err;
-    }
-
-    int ndim1 = 0; 
-    int ndim2 = 0;
-    int ndim3 = 0;
-
-    tblite_get_array_size_index(error, dict, &n_dict_entries, &ndim1, &ndim2, &ndim3);
-
-    if (!check_int(ndim1, 6, "Check dimension of quadrupole tensor")) {
-        goto err;
-    }
-    if (!check_int(ndim2, 0, "Check dimension of quadrupole tensor")) {
-        goto err;
-    }
-    if (!check_int(ndim3, 0, "Check dimension of quadrupole tensor")) {
-        goto err;
-    }
-    tblite_get_label_entry_index(error, dict, &n_dict_entries, label, NULL);
-    if (!(strcmp(label, "molecular-quadrupole") == 0)){
-        goto err;
-    }
-
-    int ndim1_label = 0; 
-    int ndim2_label = 0;
-    int ndim3_label = 0;
-    
-    tblite_get_array_size_label(error, dict, label, &ndim1_label, &ndim2_label, &ndim3_label);
-
-    if (!check_int(ndim1, ndim1_label, "Comparing dimension of quadrupole tensor")) {
-        goto err;
-    }
-    if (!check_int(ndim2, ndim2_label, "Comparing dimension of quadrupole tensor")) {
-        goto err;
-    }
-    if (!check_int(ndim3, ndim3_label, "Comparing dimension of quadrupole tensor")) {
-        goto err;
-    }
-
-    n_dict_entries = 2;
-
-    tblite_get_array_size_index(error, dict, &n_dict_entries, &ndim1, &ndim2, &ndim3);
-
-    if (!check_int(ndim1, 3, "Check dimension of dipole tensor")) {
-        goto err;
-    }
-    if (!check_int(ndim2, 0, "Check dimension of dipole tensor")) {
-        goto err;
-    }
-    if (!check_int(ndim3, 0, "Check dimension of dipole tensor")) {
-        goto err;
-    } 
-    tblite_get_label_entry_index(error, dict, &n_dict_entries, label, NULL);
-    if (!(strcmp(label, "molecular-dipole") == 0)){
-        goto err;
-    }
-
-    tblite_get_array_size_label(error, dict, label, &ndim1_label, &ndim2_label, &ndim3_label);
-
-    if (!check_int(ndim1, ndim1_label, "Check dimension of dipole tensor")) {
-        goto err;
-    }
-    if (!check_int(ndim2, ndim2_label, "Check dimension of dipole tensor")) {
-        goto err;
-    }
-    if (!check_int(ndim3, ndim3_label, "Check dimension of dipole tensor")) {
-        goto err;
-    }
-
-    n_dict_entries = 1;
-
-    tblite_get_array_size_index(error, dict, &n_dict_entries, &ndim1, &ndim2, &ndim3);
-
-    if (!check_int(ndim1, natoms, "Check dimension of wbo tensor")) {
-        goto err;
-    }
-    if (!check_int(ndim2, natoms, "Check dimension of wbo tensor")) {
-        goto err;
-    }
-    if (!check_int(ndim3, 0, "Check dimension of wbo tensor")) {
-        goto err;
-    } 
-    tblite_get_label_entry_index(error, dict, &n_dict_entries, label, NULL);
-    if (!(strcmp(label, "bond-orders") == 0)){
-        goto err;
-    }
-
-    tblite_get_array_size_label(error, dict, label, &ndim1_label, &ndim2_label, &ndim3_label);
-
-    if (!check_int(ndim1, ndim1_label, "Check dimension of wbo tensor")) {
-        goto err;
-    }
-    if (!check_int(ndim2, ndim2_label, "Check dimension of wbo tensor")) {
-        goto err;
-    }
-    if (!check_int(ndim3, ndim3_label, "Check dimension of wbo tensor")) {
-        goto err;
-    }
-
-    cont = tblite_new_spin_polarization(ctx, mol, calc, 1.0);
-    if (tblite_check_context(ctx))
-        goto err;
-
-    tblite_calculator_push_back(ctx, calc, &cont);
-    if (tblite_check_context(ctx))
-        goto err;
-
-    if (!!cont)
-        goto err;
->>>>>>> 851a606b
-
-    tblite_get_singlepoint(ctx, mol, calc, res);
-    if (tblite_check_context(ctx))
-        goto err;
-    dict= NULL; 
-    dict = tblite_get_post_processing_dict(error, res);
-    if (tblite_check_error(error))
-        goto err;
-    
-    ndim1 = 0; 
-    ndim2 = 0;
-    ndim3 = 0;
-    int index = 1;
-    ndim1_label = 0; 
-    ndim2_label = 0;
-    ndim3_label = 0;
-
-    tblite_get_array_size_index(error, dict, &index, &ndim1, &ndim2, &ndim3);
-    if (tblite_check_error(error))
-        goto err;
-    tblite_get_label_entry_index(error, dict, &index, label, NULL);
-    if (tblite_check_error(error))
-        goto err;
-
-    if (!(strcmp(label, "bond-orders") == 0)){
-        goto err;
-    }
-    
-    tblite_get_array_size_label(error, dict, label, &ndim1_label, &ndim2_label, &ndim3_label);
-
-    if (!check_int(ndim1, ndim1_label, "Check dimension of wbo tensor")) {
-        goto err;
-    }
-    if (!check_int(ndim2, ndim2_label, "Check dimension of wbo tensor")) {
-        goto err;
-    }
-    if (!check_int(ndim3, ndim3_label, "Check dimension of wbo tensor")) {
-        goto err;
-    }
-    int dim_tot = 0;
-    dim_tot = get_array_dimension(ndim1, ndim2, ndim3);
-    double* wbo_index = (double*) malloc((dim_tot)*sizeof(double));
-    double* wbo_label = (double*) malloc((dim_tot)*sizeof(double));
-
-    tblite_get_array_entry_index(error, dict, &index, wbo_index);
-    tblite_get_array_entry_label(error, dict, "bond-orders", wbo_label);
-    if (!check(wbo_index, wbo_label, thr, dim_tot, "Comparing the wbo arrays retrieved by index and label")){
-       goto err;
-    }
-    free(wbo_index);
-    free(wbo_label);
-    index = 2;
-
-    tblite_get_array_size_index(error, dict, &index, &ndim1, &ndim2, &ndim3);
-    if (tblite_check_error(error))
-        goto err;
-    tblite_get_label_entry_index(error, dict, &index, label, NULL);
-    if (tblite_check_error(error))
-        goto err;
-
-    if (!(strcmp(label, "molecular-dipole") == 0)){
-        goto err;
-    }
-    
-    tblite_get_array_size_label(error, dict, label, &ndim1_label, &ndim2_label, &ndim3_label);
-
-    if (!check_int(ndim1, ndim1_label, "Check dimension of dipole tensor")) {
-        goto err;
-    }
-    if (!check_int(ndim2, ndim2_label, "Check dimension of dipole tensor")) {
-        goto err;
-    }
-    if (!check_int(ndim3, ndim3_label, "Check dimension of dipole tensor")) {
-        goto err;
-    }
-    dim_tot = get_array_dimension(ndim1, ndim2, ndim3);
-    wbo_index = (double*) malloc((dim_tot)*sizeof(double));
-    wbo_label = (double*) malloc((dim_tot)*sizeof(double));
-
-    tblite_get_array_entry_index(error, dict, &index, wbo_index);
-    tblite_get_array_entry_label(error, dict, "molecular-dipole", wbo_label);
-    if (!check(wbo_index, wbo_label, thr, dim_tot, "Comparing the dipole arrays retrieved by index and label")){
-       goto err;
-    }
-    free(wbo_index);
-    free(wbo_label);
-    int uhf = 2;
-    tblite_update_structure_uhf(error, mol, &uhf);
-    if (tblite_check_error(error))
-        goto err;
-
-    tblite_get_singlepoint(ctx, mol, calc, res);
-    if (tblite_check_context(ctx))
-        goto err;
-
-    dict = tblite_get_post_processing_dict(error, res);
-    if (tblite_check_error(error))
-        goto err;
-    index = 1;
-      tblite_get_array_size_index(error, dict, &index, &ndim1, &ndim2, &ndim3);
-    if (tblite_check_error(error))
-        goto err;
-    tblite_get_label_entry_index(error, dict, &index, label, NULL);
-    if (tblite_check_error(error))
-        goto err;
-
-    if (!(strcmp(label, "bond-orders") == 0)){
-        goto err;
-    }
-    
-    tblite_get_array_size_label(error, dict, label, &ndim1_label, &ndim2_label, &ndim3_label);
-
-    if (!check_int(ndim1, ndim1_label, "Check dimension of wbo tensor")) {
-        goto err;
-    }
-    if (!check_int(ndim2, ndim2_label, "Check dimension of wbo tensor")) {
-        goto err;
-    }
-    if (!check_int(ndim3, ndim3_label, "Check dimension of wbo tensor")) {
-        goto err;
-    }
-    dim_tot = 0;
-    dim_tot = get_array_dimension(ndim1, ndim2, ndim3);
-    wbo_index = (double*) malloc((dim_tot)*sizeof(double));
-    wbo_label = (double*) malloc((dim_tot)*sizeof(double));
-
-    tblite_get_array_entry_index(error, dict, &index, wbo_index);
-    tblite_get_array_entry_label(error, dict, "bond-orders", wbo_label);
-    if (!check(wbo_index, wbo_label, thr, dim_tot, "Comparing the wbo arrays retrieved by index and label")){
-       goto err;
-    }
-    free(wbo_index);
-    free(wbo_label);  
-
-    tblite_delete(error);
-    tblite_delete(ctx);
-    tblite_delete(mol);
-    tblite_delete(calc);
-    tblite_delete(cont);
-    tblite_delete(res);
-    tblite_delete(dict);
-    return 0; 
-
-    err:
-    if (tblite_check_error(error)) {
-        char message[512];
-        tblite_get_error(error, message, NULL);
-        printf("[Fatal] %s\n", message);
-    }
-
-    if (tblite_check_context(ctx)) {
-        char message[512];
-        tblite_get_context_error(ctx, message, NULL);
-        printf("[Fatal] %s\n", message);
-    }
-
-    tblite_delete(error);
-    tblite_delete(ctx);
-    tblite_delete(mol);
-    tblite_delete(calc);
-    tblite_delete(cont);
-    tblite_delete(res);
-    tblite_delete(dict);
-    return 1;
-}
-
-
-
-int test_uninitialized_dict()
-{
-    printf("Start test: uninitialized dictionary\n");
-    tblite_error error = NULL;
-    tblite_context ctx = NULL;
-    tblite_structure mol = NULL;
-    tblite_calculator calc = NULL;
-    tblite_container cont = NULL;
-    tblite_result res = NULL;
-    tblite_double_dictionary dict = NULL;
-    char label[40];
-
-    const double thr = 5.0e-7;
-
-    int natoms = 21;
-    int num[21] = { 24, 6, 6, 6, 6, 6, 1, 1, 1, 1, 1, 6, 6, 6, 1, 6, 1, 6, 1, 1, 1 };
-    double xyz[3 * 21] = {
-        +0.00000000000000, +0.00000000000000, -0.06044684528305,
-        +0.00000000000000, +3.19613712523833, +2.30877824528580,
-        +2.18828801115897, +3.32943780995850, +0.70249948585735,
-        +1.33235791539260, +3.55640652898451, -1.83908673090077,
-        -1.33235791539260, +3.55640652898451, -1.83908673090077,
-        -2.18828801115897, +3.32943780995850, +0.70249948585735,
-        +0.00000000000000, +3.10509505378016, +4.34935395653655,
-        +4.13810718850644, +3.28428734944129, +1.31235006648465,
-        +2.52190264478215, +3.60569548880831, -3.50208900904436,
-        -2.52190264478215, +3.60569548880831, -3.50208900904436,
-        -4.13810718850644, +3.28428734944129, +1.31235006648465,
-        +2.18828801115897, -3.32943780995850, +0.70249948585735,
-        +0.00000000000000, -3.19613712523833, +2.30877824528580,
-        +1.33235791539260, -3.55640652898451, -1.83908673090077,
-        +4.13810718850644, -3.28428734944129, +1.31235006648465,
-        -2.18828801115897, -3.32943780995850, +0.70249948585735,
-        +0.00000000000000, -3.10509505378016, +4.34935395653655,
-        -1.33235791539260, -3.55640652898451, -1.83908673090077,
-        +2.52190264478215, -3.60569548880831, -3.50208900904436,
-        -4.13810718850644, -3.28428734944129, +1.31235006648465,
-        -2.52190264478215, -3.60569548880831, -3.50208900904436,
-    };
-    double energy;
-
-    error = tblite_new_error();
-    ctx = tblite_new_context();
-    
-
-    mol = tblite_new_structure(error, natoms, num, xyz, NULL, NULL, NULL, NULL);
-    if (tblite_check_error(error))
-        goto unexpected;
-
-    calc = tblite_new_gfn1_calculator(ctx, mol);
-    if (!calc)
-        goto unexpected;
-     
-    dict = tblite_get_post_processing_dict(error, res);
-    if (!tblite_check_error(error))
-        goto unexpected;
-    
-    res = tblite_new_result();
-    dict = tblite_get_post_processing_dict(error, res);
-    if (!tblite_check_error(error))
-        goto unexpected;
-
-    tblite_get_singlepoint(ctx, mol, calc, res);
-
-    error = NULL;
-    dict = tblite_get_post_processing_dict(error, res);
-    if (!tblite_check_error(error))
-        goto unexpected;
-    error = tblite_new_error();
-
-    int n_entries = 0;
-    n_entries = tblite_get_n_entries_dict(error, dict);
-    if (!check(0, n_entries, "Number of entries of empty dictionary unequal to 0"))
-        goto unexpected;
-    int dim1 = 0;
-    int dim2 = 0;
-    int dim3 = 0;
-    const int index = 1;
-
-    tblite_get_array_size_index(error, dict, &index, &dim1, &dim2, &dim3);
-    if (!check_int(dim1, 0, "Check dimension of empty dict")) {
-        goto unexpected;
-    }
-    if (!check_int(dim2, 0, "Check dimension of empty dict")) {
-        goto unexpected;
-    }
-    if (!check_int(dim3, 0, "Check dimension of empty dict")) {
-        goto unexpected;
-    } 
-
-    double array[10];
-
-    tblite_get_array_entry_index(error, dict, &index, array);
-    
-    error = tblite_new_error();
-    dict = tblite_get_post_processing_dict(error, res);
-    
-    error = NULL;
-    n_entries = 0;
-    n_entries = tblite_get_n_entries_dict(error, dict);
-    if (!check(0, n_entries, "Number of entries of empty dictionary unequal to 0"))
-        goto unexpected;
-    dim1 = 0;
-    dim2 = 0;
-    dim3 = 0;
-
-    tblite_get_array_size_index(error, dict, &index, &dim1, &dim2, &dim3);
-    if (!tblite_check_error(error)){
-        goto unexpected;
-    }
-    if (!check_int(dim1, 0, "Check dimension of empty dict")) {
-        goto unexpected;
-    }
-    if (!check_int(dim2, 0, "Check dimension of empty dict")) {
-        goto unexpected;
-    }
-    if (!check_int(dim3, 0, "Check dimension of empty dict")) {
-        goto unexpected;
-    } 
-
-    tblite_get_array_entry_index(error, dict, &index, array);
-    if (!tblite_check_error(error)){
-        goto unexpected;
-    }
-    tblite_get_array_size_label(error, dict, "wbo", &dim1, &dim2, &dim3);
-    if (!tblite_check_error(error)){
-        goto unexpected;
-    }
-    if (!check_int(dim1, 0, "Check dimension of empty dict")) {
-        goto unexpected;
-    }
-    if (!check_int(dim2, 0, "Check dimension of empty dict")) {
-        goto unexpected;
-    }
-    if (!check_int(dim3, 0, "Check dimension of empty dict")) {
-        goto unexpected;
-    } 
-
-    tblite_get_array_entry_label(error, dict, "wbo", array);
-    if (!tblite_check_error(error)){
-        goto unexpected;
-    }
-
-    tblite_delete(error);
-    tblite_delete(ctx);
-    tblite_delete(mol);
-    tblite_delete(calc);
-    tblite_delete(cont);
-    tblite_delete(res);
-    
-    return 0; 
-
-    unexpected:
-    if (tblite_check_error(error)) {
-        char message[512];
-        tblite_get_error(error, message, NULL);
-        printf("[Fatal] %s\n", message);
-    }
-
-    if (tblite_check_context(ctx)) {
-        char message[512];
-        tblite_get_context_error(ctx, message, NULL);
-        printf("[Fatal] %s\n", message);
-    }
-
-    tblite_delete(error);
-    tblite_delete(ctx);
-    tblite_delete(mol);
-    tblite_delete(calc);
-    tblite_delete(cont);
-    tblite_delete(res);
-    return 1;
-}
-
-int test_h2plus_wbo()
-{
-    printf("Test H2+ WBO and molecular multipoles\n");
-    tblite_error error = NULL;
-    tblite_context ctx = NULL;
-    tblite_structure mol = NULL;
-    tblite_calculator calc = NULL;
-    tblite_result res = NULL;
-    tblite_double_dictionary dict = NULL;
-
-    const double thr = 5.0e-4;
-
-    int natoms = 2;
-    int num[2] = { 1, 1 };
-    double xyz[2*3] = {
-        +0.00000000, +0.000000000, +0.472429040,
-        +0.00000000, +0.000000000, -0.472429040,
-    };
-    
-    error = tblite_new_error();
-    ctx = tblite_new_context();
-    double charge = +1.0;
-    int uhf = 1;
-
-    mol = tblite_new_structure(error, natoms, num, xyz, &charge, &uhf, NULL, NULL);
-    if (tblite_check_error(error))
-        goto err;
-
-    calc = tblite_new_gfn2_calculator(ctx, mol);
-    if (tblite_check_context(ctx))
-        goto err;
-
-    res = tblite_new_result();
-
-    tblite_push_back_post_processing_str(ctx, calc, "molmom");
-    if (tblite_check_context(ctx))
-        goto err;
-
-
-    tblite_get_singlepoint(ctx, mol, calc, res);
-    if (tblite_check_context(ctx))
-        goto err;
-
-    dict = tblite_get_post_processing_dict(error, res);
-    if (tblite_check_error(error))
-        goto err;
-
-    int n_entries = 0;
-    n_entries = tblite_get_n_entries_dict(error, dict);
-    if (!check_int(n_entries, 2,"Check number of entries in dict")) {
-        goto err;
-    }
-
-    double dipm[3] = {0.000000, 0.000000, 0.000000};
-    int index = 1; 
-    int ndim1 = 0; 
-    int ndim2 = 0;
-    int ndim3 = 0;
-    
-    tblite_get_array_size_index(error, dict, &index, &ndim1, &ndim2, &ndim3);
-    if (!check_int(ndim1, 3, "Check dimension of dipole tensor")) {
-        goto err;
-    }
-    if (!check_int(ndim2, 0, "Check dimension of dipole tensor")) {
-        goto err;
-    }
-    if (!check_int(ndim3, 0, "Check dimension of dipole tensor")) {
-        goto err;
-    } 
-    double* dipm_dict = (double*) malloc((get_array_dimension(ndim1, ndim2, ndim3))*sizeof(double)); 
-
-    tblite_get_array_entry_index(error, dict, &index, dipm_dict);
-    double norm2_comp ; 
-    double norm2_exp ;
-    norm2_comp = norm2(ndim1, dipm_dict);
-    norm2_exp = norm2(ndim1, dipm);
-    if (!check_double(norm2_comp, norm2_exp, thr, "Norm2 of mol. dipole not mathcing with expected")) {
-        free(dipm_dict);
-        goto err;
-    }
-    free(dipm_dict);
-
-    double qp[6] = {-0.1519, 0.0000, -0.1519, 0.0000, 0.0000, 0.3038};
-    index = 2;
-
-    tblite_get_array_size_index(error, dict, &index, &ndim1, &ndim2, &ndim3);
-    if (!check_int(ndim1, 6, "Check dimension of quadrupole tensor")) {
-        goto err;
-    }
-    if (!check_int(ndim2, 0, "Check dimension of quadrupole tensor")) {
-        goto err;
-    }
-    if (!check_int(ndim3, 0, "Check dimension of quadrupole tensor")) {
-        goto err;
-    } 
-    double* qp_dict = (double*) malloc((get_array_dimension(ndim1, ndim2, ndim3))*sizeof(double)); 
-
-    tblite_get_array_entry_index(error, dict, &index, qp_dict);
-    
-    norm2_comp = norm2(ndim1, qp_dict);
-    norm2_exp = norm2(ndim1, qp);
-    if (!check_double(norm2_comp, norm2_exp, thr, "Norm2 of mol. dipole not mathcing with expected")) {
-        free(qp_dict);
-        goto err;
-    }
-    free(qp_dict);
-
-    calc = NULL;
-
-    calc = tblite_new_gfn2_calculator(ctx, mol);
-    if (tblite_check_context(ctx))
-        goto err;
-
-    res = tblite_new_result();
-
-    tblite_push_back_post_processing_str(ctx, calc, "bond-orders");
-    if (tblite_check_context(ctx))
-        goto err;
-
-
-    tblite_get_singlepoint(ctx, mol, calc, res);
-    if (tblite_check_context(ctx))
-        goto err;
-
-    dict = tblite_get_post_processing_dict(error, res);
-    if (tblite_check_error(error))
-        goto err;
-
-    n_entries = 0;
-    n_entries = tblite_get_n_entries_dict(error, dict);
-    if (!check_int(n_entries, 1, "Check number of entries in dict")) {
-        goto err;
-    }
-
-    double wbo[4] = {0.000000000000000E+000, 0.500000000000000, 0.500000000000000,     
-  0.000000000000000E+000};
-    index = 1; 
-    tblite_get_array_size_index(error, dict, &index, &ndim1, &ndim2, &ndim3);
-
-    double* wbo_comp = (double*) malloc((get_array_dimension(ndim1, ndim2, ndim3))*sizeof(double));
-    tblite_get_array_entry_label(error, dict, "bond-orders", wbo_comp);
-    if (!check(wbo_comp, wbo, thr, natoms*natoms, "WBO for H2+ are not as expected should be 0.5!")){
-        goto err;
-    }
-
-    tblite_delete(error);
-    tblite_delete(ctx);
-    tblite_delete(mol);
-    tblite_delete(calc);
-    tblite_delete(res);
-    tblite_delete(dict);
-    return 0; 
-err:
-    if (tblite_check_error(error)) {
-        char message[512];
-        tblite_get_error(error, message, NULL);
-        printf("[Fatal] %s\n", message);
-    }
-
-    if (tblite_check_context(ctx)) {
-        char message[512];
-        tblite_get_context_error(ctx, message, NULL);
-        printf("[Fatal] %s\n", message);
-    }
-
-    tblite_delete(error);
-    tblite_delete(ctx);
-    tblite_delete(mol);
-    tblite_delete(calc);
-    tblite_delete(res);
-    tblite_delete(dict);
-    return 1; 
-}
-
-int my_strcmp(const char *a, const char *b)
-{
-  for(; *a && *b && *a == *b; ++a, ++b)
-    ;
-  if(*a < *b)
-    return -1;
-  return *a > *b;
-}
-
-int test_post_processing_api()
-{
-    printf("Start test: Post Processing\n");
-    tblite_error error = NULL;
-    tblite_context ctx = NULL;
-    tblite_structure mol = NULL;
-    tblite_calculator calc = NULL;
-    tblite_container cont = NULL;
-    tblite_result res = NULL;
-    tblite_double_dictionary dict = NULL;
-    tblite_table table = NULL; 
-    tblite_param param = NULL;
-    tblite_table table_extra = NULL;
-    tblite_table bottom = NULL;
-    const double thr = 5.0e-7;
-
-    int natoms = 21;
-    int num[21] = { 24, 6, 6, 6, 6, 6, 1, 1, 1, 1, 1, 6, 6, 6, 1, 6, 1, 6, 1, 1, 1 };
-    double xyz[3 * 21] = {
-        +0.00000000000000, +0.00000000000000, -0.06044684528305,
-        +0.00000000000000, +3.19613712523833, +2.30877824528580,
-        +2.18828801115897, +3.32943780995850, +0.70249948585735,
-        +1.33235791539260, +3.55640652898451, -1.83908673090077,
-        -1.33235791539260, +3.55640652898451, -1.83908673090077,
-        -2.18828801115897, +3.32943780995850, +0.70249948585735,
-        +0.00000000000000, +3.10509505378016, +4.34935395653655,
-        +4.13810718850644, +3.28428734944129, +1.31235006648465,
-        +2.52190264478215, +3.60569548880831, -3.50208900904436,
-        -2.52190264478215, +3.60569548880831, -3.50208900904436,
-        -4.13810718850644, +3.28428734944129, +1.31235006648465,
-        +2.18828801115897, -3.32943780995850, +0.70249948585735,
-        +0.00000000000000, -3.19613712523833, +2.30877824528580,
-        +1.33235791539260, -3.55640652898451, -1.83908673090077,
-        +4.13810718850644, -3.28428734944129, +1.31235006648465,
-        -2.18828801115897, -3.32943780995850, +0.70249948585735,
-        +0.00000000000000, -3.10509505378016, +4.34935395653655,
-        -1.33235791539260, -3.55640652898451, -1.83908673090077,
-        +2.52190264478215, -3.60569548880831, -3.50208900904436,
-        -4.13810718850644, -3.28428734944129, +1.31235006648465,
-        -2.52190264478215, -3.60569548880831, -3.50208900904436,
-    };
-    double energy;
-
-    error = tblite_new_error();
-    ctx = tblite_new_context();
-    res = tblite_new_result();
-
-    mol = tblite_new_structure(error, natoms, num, xyz, NULL, NULL, NULL, NULL);
-    if (tblite_check_error(error))
-        goto err;
-
     tblite_push_back_post_processing_str(ctx, calc, "bond-orders");
     if (!tblite_check_context(ctx))
         goto err;
