/* This file is part of tblite.
 * SPDX-Identifier: LGPL-3.0-or-later
 *
 * tblite is free software: you can redistribute it and/or modify it under
 * the terms of the GNU Lesser General Public License as published by
 * the Free Software Foundation, either version 3 of the License, or
 * (at your option) any later version.
 *
 * tblite is distributed in the hope that it will be useful,
 * but WITHOUT ANY WARRANTY; without even the implied warranty of
 * MERCHANTABILITY or FITNESS FOR A PARTICULAR PURPOSE.  See the
 * GNU Lesser General Public License for more details.
 *
 * You should have received a copy of the GNU Lesser General Public License
 * along with tblite.  If not, see <https://www.gnu.org/licenses/>.
 **/

#include <assert.h>
#include <math.h>
#include <stdbool.h>
#include <stdint.h>
#include <stdio.h>
#include <stdlib.h>
#include <string.h>

#include "tblite.h"

#define check(x, ...)           \
    _Generic((x),               \
             int                \
             : check_int,       \
             int*               \
             : check_int_array, \
             double             \
             : check_double,    \
             double*            \
             : check_double_array)(x, __VA_ARGS__)

static inline bool
check_int(int actual, int expected, const char *msg)
{
    if (expected == actual)
    {
        return true;
    }
    fprintf(stderr, "[Fatal] %s: expected %d, got %d\n", msg, expected, actual);
    return false;
}

static inline bool
check_double(double actual, double expected, double tol, const char *msg)
{
    if (fabs(expected - actual) < tol)
    {
        return true;
    }
    fprintf(stderr, "[Fatal] %s: expected %3.7f, got %3.7f\n", msg, expected, actual);
    return false;
}

static inline bool
check_double_array(double *actual, double *expected, double tol, int ndim, const char *msg)
{
    for (int i = 0; i != ndim; i++)
    {
        if (!check_double(actual[i], expected[i], tol, msg))
        {
            return false;
        }
    }
    return true;
}

static inline bool
check_int_array(const int *actual, const int *expected, int ndim, const char *msg)
{
    for (int i = 0; i != ndim; i++)
    {
        if (!check(actual[i], expected[i], msg))
        {
            return false;
        }
    }
    return true;
}

static inline double
norm2(int n, double *vec)
{
    double norm = 0.0;
    int i;
    for (i = 0; i != n; i++)
        norm += vec[i] * vec[i];
    return sqrt(norm);
}

static inline double
sum(int n, double *vec)
{
    double val = 0.0;
    int i;
    for (i = 0; i != n; i++)
        val += vec[i];
    return val;
}

#define show(x) \
    _Generic((x), \
        tblite_error: show_error, \
        tblite_context: show_context_error \
    )((x))

static inline void
show_error(tblite_error error)
{
    char message[512];
    tblite_get_error(error, message, NULL);
    printf("[Message] %s\n", message);
    tblite_clear_error(error);
}

static inline void
show_context_error(tblite_context ctx)
{
    char message[512];
    tblite_get_context_error(ctx, message, NULL);
    printf("[Message] %s\n", message);
}

static inline tblite_structure
get_structure_1(tblite_error error)
{
    int natoms = 22;
    int num[22] = { 7, 1, 6, 1, 6, 6, 1, 1, 1, 8, 6, 6, 1, 1, 1, 8, 7, 1, 6, 1, 1, 1 };
    double xyz[66] = {
        2.65893135608838,
        -2.39249423371715,
        -3.66065400053935,
        3.49612941769371,
        -0.88484673975624,
        -2.85194146578362,
        -0.06354076626069,
        -2.63180732150005,
        -3.28819116275323,
        -1.07444177498884,
        -1.92306930149582,
        -4.93716401361053,
        -0.83329925447427,
        -5.37320588052218,
        -2.81379718546920,
        -0.90691285352090,
        -1.04371377845950,
        -1.04918016247507,
        -2.86418317801214,
        -5.46484901686185,
        -2.49961410229771,
        -0.34235262692151,
        -6.52310417728877,
        -4.43935278498325,
        0.13208660968384,
        -6.10946566962768,
        -1.15032982743173,
        -2.96060093623907,
        0.01043357425890,
        -0.99937552379387,
        3.76519127865000,
        -3.27106236675729,
        -5.83678272799149,
        6.47957316843231,
        -2.46911747464509,
        -6.21176914665408,
        7.32688324906998,
        -1.67889171278096,
        -4.51496113512671,
        6.54881843238363,
        -1.06760660462911,
        -7.71597456720663,
        7.56369260941896,
        -4.10015651865148,
        -6.82588105651977,
        2.64916867837331,
        -4.60764575400925,
        -7.35167957128511,
        0.77231592220237,
        -0.92788783332000,
        0.90692539619101,
        2.18437036702702,
        -2.20200039553542,
        0.92105755612696,
        0.01367202674183,
        0.22095199845428,
        3.27728206652909,
        1.67849497305706,
        0.53855308534857,
        4.43416031916610,
        -0.89254709011762,
        2.01704896333243,
        2.87780123699499,
        -1.32658751691561,
        -0.95404596601807,
        4.30967630773603,
    };

    return tblite_new_structure(
        error,
        natoms,
        num,
        xyz,
        NULL,
        NULL,
        NULL,
        NULL);
}

static inline tblite_structure
get_structure_2(tblite_error error)
{
    int natoms = 17;
    int num[17] = { 14, 14, 14, 14, 14, 1, 1, 1, 1, 1, 1, 1, 1, 1, 1, 1, 1 };
    double xyz[51] = {
        +1.19317075263240,
        +2.10734582303615,
        -3.94069302326331,
        +1.32974747794452,
        +5.74383319654784,
        -1.40646299357997,
        +1.36246249005040,
        -1.51437759946738,
        -1.38835921669240,
        -1.86383433000121,
        -1.43677027343543,
        +1.65343257587405,
        -1.84846922430006,
        -5.11625835608814,
        +4.12639172175940,
        -1.21073388457482,
        +2.08204436847949,
        -5.39986048218966,
        +3.32212225093368,
        +2.13580609828116,
        -5.77918927003773,
        +3.84368159195704,
        -1.60306480080261,
        -0.06684474846163,
        +1.13319183423377,
        -3.84842795885741,
        -2.94128196218086,
        -4.34788687075438,
        -1.16479029631036,
        +0.36221328927203,
        -1.50552338174053,
        +0.81829285234045,
        +3.29535409206112,
        -3.87198157702809,
        -5.06545254280118,
        +6.07282119819235,
        -2.23981149763562,
        -7.36061632570679,
        +2.48584729172346,
        +0.63031417166410,
        -5.37888394172819,
        +5.41803105663996,
        +1.37439281298519,
        +8.08088049648159,
        -2.96190852429966,
        -0.92666191369478,
        +5.81989514634268,
        +0.26140479183806,
        +3.62581929732841,
        +5.70054411368805,
        +0.20910420334480,
    };

    return tblite_new_structure(
        error,
        natoms,
        num,
        xyz,
        NULL,
        NULL,
        NULL,
        NULL);
}

static inline tblite_structure
get_structure_3(tblite_error error, bool charge)
{
    int natoms = 5;
    int num[5] = { 6, 1, 1, 1, 1 };
    double charge_cation = 1.0;
    int uhf_cation = 1;
    double xyz_cation[15] = {
        0.00084274718833,
        -0.00015740451438,
        0.00006401702382,
        -1.55577637922762,
        1.24722361298503,
        -0.70873815063999,
        1.24747864259928,
        1.55718783736300,
        0.70764030938274,
        1.55611738014180,
        -1.24919736758084,
        -0.70740441319739,
        -1.24866239070178,
        -1.55505667825279,
        0.70843823743083,
    };
    double charge_neutral = 0.0;
    int uhf_neutral = 0;
    double xyz_neutral[3 * 5] = {
        0.00000000000000,
        0.00000000000000,
        0.00000000000000,
        1.18771160655551,
        -1.18771160655551,
        1.18771160655551,
        -1.18771160655551,
        1.18771160655551,
        1.18771160655551,
        -1.18771160655551,
        -1.18771160655551,
        -1.18771160655551,
        1.18771160655551,
        1.18771160655551,
        -1.18771160655551,
    };

    return tblite_new_structure(
        error,
        natoms,
        num,
        charge ? xyz_cation : xyz_neutral,
        charge ? &charge_cation : &charge_neutral,
        charge ? &uhf_cation : &uhf_neutral,
        NULL,
        NULL);
}

static inline tblite_structure
get_structure_4(tblite_error error)
{
    int natoms = 12;
    int num[12] = { 6, 6, 6, 6, 8, 8, 8, 8, 8, 8, 8, 8 };
    double xyz[36] = {
        0.00000000000000,
        0.00000000000000,
        0.00000000000000,
        5.47113387782808,
        0.00000000000000,
        5.47113387782808,
        5.47113387782808,
        5.47113387782808,
        0.00000000000000,
        0.00000000000000,
        5.47113387782808,
        5.47113387782808,
        1.27461999191594,
        1.27461999191594,
        1.27461999191594,
        6.74556489717295,
        1.27461999191594,
        4.19651388591214,
        6.74556489717295,
        4.19651388591214,
        9.66764776374022,
        9.66764776374022,
        6.74556489717295,
        4.19651388591214,
        9.66764776374022,
        9.66764776374022,
        9.66764776374022,
        4.19651388591214,
        9.66764776374022,
        6.74556489717295,
        4.19651388591214,
        6.74556489717295,
        1.27461999191594,
        1.27461999191594,
        4.19651388591214,
        6.74556489717295,
    };
    double lattice[9] = {
        10.94216438765978,
        0.00000000000000,
        0.00000000000000,
        0.00000000000000,
        10.94216438765978,
        0.00000000000000,
        0.00000000000000,
        0.00000000000000,
        10.94216438765978,
    };
    bool periodic[3] = { true };

    return tblite_new_structure(
        error,
        natoms,
        num,
        xyz,
        NULL,
        NULL,
        lattice,
        periodic);
}

static inline tblite_structure
get_structure_5(tblite_error error)
{
    int natoms = 21;
    int num[21] = { 24, 6, 6, 6, 6, 6, 1, 1, 1, 1, 1, 6, 6, 6, 1, 6, 1, 6, 1, 1, 1 };
    double xyz[3 * 21] = {
        +0.00000000000000, +0.00000000000000, -0.06044684528305,
        +0.00000000000000, +3.19613712523833, +2.30877824528580,
        +2.18828801115897, +3.32943780995850, +0.70249948585735,
        +1.33235791539260, +3.55640652898451, -1.83908673090077,
        -1.33235791539260, +3.55640652898451, -1.83908673090077,
        -2.18828801115897, +3.32943780995850, +0.70249948585735,
        +0.00000000000000, +3.10509505378016, +4.34935395653655,
        +4.13810718850644, +3.28428734944129, +1.31235006648465,
        +2.52190264478215, +3.60569548880831, -3.50208900904436,
        -2.52190264478215, +3.60569548880831, -3.50208900904436,
        -4.13810718850644, +3.28428734944129, +1.31235006648465,
        +2.18828801115897, -3.32943780995850, +0.70249948585735,
        +0.00000000000000, -3.19613712523833, +2.30877824528580,
        +1.33235791539260, -3.55640652898451, -1.83908673090077,
        +4.13810718850644, -3.28428734944129, +1.31235006648465,
        -2.18828801115897, -3.32943780995850, +0.70249948585735,
        +0.00000000000000, -3.10509505378016, +4.34935395653655,
        -1.33235791539260, -3.55640652898451, -1.83908673090077,
        +2.52190264478215, -3.60569548880831, -3.50208900904436,
        -4.13810718850644, -3.28428734944129, +1.31235006648465,
        -2.52190264478215, -3.60569548880831, -3.50208900904436,
    };

    return tblite_new_structure(
        error,
        natoms,
        num,
        xyz,
        NULL,
        NULL,
        NULL,
        NULL);
}

int test_version(void)
{
    printf("Start test: version\n");
    return tblite_get_version() > 0 ? 0 : 1;
}

int test_uninitialized_error(void)
{
    printf("Start test: uninitialized error\n");
    tblite_error error = NULL;
    return tblite_check(error) ? 0 : 1;
}

int test_uninitialized_context(void)
{
    printf("Start test: uninitialized context\n");
    tblite_context ctx = NULL;
    return tblite_check(ctx) ? 0 : 1;
}

int test_uninitialized_structure(void)
{
    printf("Start test: uninitialized structure\n");
    tblite_error error = NULL;
    tblite_structure mol = NULL;

    error = tblite_new_error();

    double xyz[6] = {0.0};
    tblite_update_structure_geometry(error, mol, xyz, NULL);
    if (!tblite_check(error))
        goto unexpected;

    show(error);

    double charge = 0.0;
    tblite_update_structure_charge(error, mol, &charge);
    if (!tblite_check(error))
        goto unexpected;

    show(error);

    int uhf = 1;
    tblite_update_structure_uhf(error, mol, &uhf);
    if (!tblite_check(error))
        goto unexpected;

    show(error);

    tblite_delete(error);
    return 0;

unexpected:
    printf("[Fatal] Unexpected pass for unititalized-structure test\n");
    tblite_delete(error);
    return 1;
}

int test_uninitialized_result(void)
{
    printf("Start test: uninitialized result\n");
    tblite_error error = NULL;
    tblite_result res = NULL;

    error = tblite_new_error();

    int natoms;
    tblite_get_result_number_of_atoms(error, res, &natoms);
    if (!tblite_check(error))
        goto unexpected;

    show(error);

    int nshells;
    tblite_get_result_number_of_shells(error, res, &nshells);
    if (!tblite_check(error))
        goto unexpected;

    show(error);

    int norbs;
    tblite_get_result_number_of_orbitals(error, res, &norbs);
    if (!tblite_check(error))
        goto unexpected;

    show(error);

    int nspin;
    tblite_get_result_number_of_spins(error, res, &nspin);
    if (!tblite_check(error))
        goto unexpected;

    show(error);

    double energy;
    tblite_get_result_energy(error, res, &energy);
    if (!tblite_check(error))
        goto unexpected;

    show(error);

    double gradient[12];
    tblite_get_result_gradient(error, res, gradient);
    if (!tblite_check(error))
        goto unexpected;

    show(error);

    double sigma[9];
    tblite_get_result_virial(error, res, sigma);
    if (!tblite_check(error))
        goto unexpected;

    show(error);

    double charges[7];
    tblite_get_result_charges(error, res, charges);
    if (!tblite_check(error))
        goto unexpected;

    double mbo[20];
    tblite_get_result_bond_orders(error, res, mbo);
    if (!tblite_check(error))
        goto unexpected;

    show(error);

    show(error);

    double dipole[3];
    tblite_get_result_dipole(error, res, dipole);
    if (!tblite_check(error))
        goto unexpected;

    show(error);

    double quadrupole[6];
    tblite_get_result_quadrupole(error, res, quadrupole);
    if (!tblite_check(error))
        goto unexpected;

    show(error);

    double emo[7];
    tblite_get_result_orbital_energies(error, res, emo);
    if (!tblite_check(error))
        goto unexpected;

    show(error);

    double occ[7];
    tblite_get_result_orbital_occupations(error, res, occ);
    if (!tblite_check(error))
        goto unexpected;

    show(error);

    double mat[49];
    tblite_get_result_orbital_coefficients(error, res, mat);
    if (!tblite_check(error))
        goto unexpected;

    show(error);

    tblite_get_result_density_matrix(error, res, mat);
    if (!tblite_check(error))
        goto unexpected;

    show(error);

    tblite_get_result_overlap_matrix(error, res, mat);
    if (!tblite_check(error))
        goto unexpected;

    show(error);

    tblite_get_result_hamiltonian_matrix(error, res, mat);
    if (!tblite_check(error))
        goto unexpected;

    show(error);

    tblite_delete(error);
    tblite_delete(res);
    return 0;

unexpected:
    printf("[Fatal] Unexpected pass for unititalized-result test\n");
    tblite_delete(error);
    return 1;
}

int test_uninitialized_calculator(void)
{
    printf("Start test: uninitialized calculator\n");
    tblite_context ctx = NULL;
    tblite_calculator calc = NULL;
    tblite_container cont = NULL;

    ctx = tblite_new_context();

    tblite_set_calculator_accuracy(ctx, calc, 1.0);
    if (!tblite_check(ctx))
        goto unexpected;

    show(ctx);

    tblite_set_calculator_temperature(ctx, calc, 0.0);
    if (!tblite_check(ctx))
        goto unexpected;

    show(ctx);

    tblite_set_calculator_max_iter(ctx, calc, 12);
    if (!tblite_check(ctx))
        goto unexpected;

    show(ctx);

    tblite_set_calculator_mixer_damping(ctx, calc, 0.2);
    if (!tblite_check(ctx))
        goto unexpected;

    show(ctx);

    tblite_set_calculator_guess(ctx, calc, TBLITE_GUESS_SAD);
    if (!tblite_check(ctx))
        goto unexpected;

    show(ctx);

    tblite_set_calculator_save_integrals(ctx, calc, 1);
    if (!tblite_check(ctx))
        goto unexpected;

    show(ctx);

    tblite_calculator_push_back(ctx, calc, &cont);
    if (!tblite_check(ctx))
        goto unexpected;

    show(ctx);

    int nsh;
    tblite_get_calculator_shell_count(ctx, calc, &nsh);
    if (!tblite_check(ctx))
        goto unexpected;

    show(ctx);

    int sh2at[5];
    tblite_get_calculator_shell_map(ctx, calc, sh2at);
    if (!tblite_check(ctx))
        goto unexpected;

    show(ctx);

    int am[5];
    tblite_get_calculator_angular_momenta(ctx, calc, am);
    if (!tblite_check(ctx))
        goto unexpected;

    show(ctx);

    int nao;
    tblite_get_calculator_orbital_count(ctx, calc, &nao);
    if (!tblite_check(ctx))
        goto unexpected;

    show(ctx);

    int ao2sh[9];
    tblite_get_calculator_orbital_map(ctx, calc, ao2sh);
    if (!tblite_check(ctx))
        goto unexpected;

    show(ctx);

    tblite_delete(ctx);
    return 0;

unexpected:
    printf("[Fatal] Unexpected pass for unititalized-calculator test\n");
    tblite_delete(ctx);
    return 1;
}

int test_uninitialized_table(void)
{
    printf("Start test: uninitialized table\n");
    tblite_error error = NULL;
    tblite_param param = NULL;
    tblite_table table = NULL;
    char key[] = "some-key";

    error = tblite_new_error();
    param = tblite_new_param();

    tblite_load_param(error, param, table);
    if (!tblite_check(error))
        goto unexpected;

    show(error);

    tblite_dump_param(error, param, table);
    if (!tblite_check(error))
        goto unexpected;

    show(error);

    double dval = 0.0;
    tblite_table_set_value(error, table, key, &dval, 0);
    if (!tblite_check(error))
        goto unexpected;

    show(error);

    int64_t ival = 0;
    tblite_table_set_value(error, table, key, &ival, 0);
    if (!tblite_check(error))
        goto unexpected;

    show(error);

    bool lval = 0;
    tblite_table_set_value(error, table, key, &lval, 0);
    if (!tblite_check(error))
        goto unexpected;

    show(error);

    char cval[] = "some-val";
    tblite_table_set_value(error, table, key, &cval, 0);
    if (!tblite_check(error))
        goto unexpected;

    show(error);

    tblite_table tval = tblite_table_add_table(error, table, key);
    tblite_delete(tval);
    if (!tblite_check(error))
        goto unexpected;

    show(error);

    tblite_delete(error);
    tblite_delete(param);
    return 0;

unexpected:
    printf("[Fatal] Unexpected pass for unititalized-table test\n");
    tblite_delete(error);
    tblite_delete(param);
    return 1;
}

int test_uninitialized_param(void)
{
    printf("Start test: uninitialized param\n");
    tblite_error error = NULL;
    tblite_param param = NULL;
    tblite_table table = NULL;

    error = tblite_new_error();
    table = tblite_new_table(NULL);

    tblite_load_param(error, param, table);
    if (!tblite_check(error))
        goto unexpected;

    show(error);

    tblite_dump_param(error, param, table);
    if (!tblite_check(error))
        goto unexpected;

    show(error);

    tblite_export_gfn2_param(error, param);
    if (!tblite_check(error))
        goto unexpected;

    show(error);

    tblite_export_gfn1_param(error, param);
    if (!tblite_check(error))
        goto unexpected;

    show(error);

    tblite_export_ipea1_param(error, param);
    if (!tblite_check(error))
        goto unexpected;

    show(error);

    tblite_delete(error);
    tblite_delete(table);
    return 0;

unexpected:
    printf("[Fatal] Unexpected pass for unititalized-param test\n");
    tblite_delete(error);
    tblite_delete(table);
    return 1;
}

int test_error_setter(void)
{
    printf("Start test: error set\n");
    tblite_error error = tblite_new_error();
    tblite_set_error(error, "some error message", NULL);
    return tblite_check(error) ? 0 : 1;
}

int test_empty_result(void)
{
    printf("Start test: empty result\n");
    tblite_error error = NULL;
    tblite_result res = NULL;

    error = tblite_new_error();
    res = tblite_new_result();

    int nspin;
    tblite_get_result_number_of_spins(error, res, &nspin);
    if (!tblite_check(error))
        goto unexpected;

    show(error);

    double energy;
    tblite_get_result_energy(error, res, &energy);
    if (!tblite_check(error))
        goto unexpected;

    show(error);

    double gradient[12];
    tblite_get_result_gradient(error, res, gradient);
    if (!tblite_check(error))
        goto unexpected;

    show(error);

    double sigma[12];
    tblite_get_result_virial(error, res, sigma);
    if (!tblite_check(error))
        goto unexpected;

    show(error);

    double energies[4];
    tblite_get_result_energies(error, res, energies);
    if (!tblite_check(error))
        goto unexpected;

    show(error);

    double mat[10];
    tblite_get_result_density_matrix(error, res, mat);
    if (!tblite_check(error))
        goto unexpected;

    show(error);

    tblite_get_result_overlap_matrix(error, res, mat);
    if (!tblite_check(error))
        goto unexpected;

    show(error);

    tblite_get_result_hamiltonian_matrix(error, res, mat);
    if (!tblite_check(error))
        goto unexpected;

    show(error);

    tblite_delete(error);
    return 0;

unexpected:
    printf("[Fatal] Unexpected pass for empty-result test\n");
    tblite_delete(error);
    return 1;
}

int test_invalid_structure(void)
{
    printf("Start test: invalid structure\n");
    tblite_error error = NULL;
    tblite_structure mol = NULL;

    int natoms = 2;
    int num[2] = { 1, 1 };
    double xyz[6] = { 0.0 };

    error = tblite_new_error();

    mol = tblite_new_structure(error, natoms, num, xyz, NULL, NULL, NULL, NULL);
    if (!tblite_check(error))
        goto unexpected;

    show(error);

    tblite_delete(error);
    tblite_delete(mol);
    return 0;

unexpected:
    printf("[Fatal] Unexpected pass for invalid-structure test\n");
    tblite_delete(error);
    tblite_delete(mol);
    return 1;
}

int test_table_builder(void)
{
    printf("Start test: table-builder\n");
    tblite_error error = NULL;
    tblite_table table = NULL, child1 = NULL, child2 = NULL, child3 = NULL;
    double dval;
    double darr[2];
    char cval[4];
    char carr[3][2];
    int64_t iarr[2];

    error = tblite_new_error();

    table = tblite_new_table(NULL);
    child1 = tblite_table_add_table(error, table, "hamiltonian");
    if (tblite_check(error))
        goto err;
    if (!child1)
        goto err;
    child2 = tblite_table_add_table(error, child1, "xtb");
    if (tblite_check(error))
        goto err;
    if (!child2)
        goto err;

    dval = 0.5;
    tblite_table_set_value(error, child2, "wexp", &dval, 0);
    if (tblite_check(error))
        goto err;

    dval = 2.0e-2;
    tblite_table_set_value(error, child2, "enscale", &dval, 0);
    if (tblite_check(error))
        goto err;

    strcpy(cval, "gfn");
    tblite_table_set_value(error, child2, "cn", &cval, 0);
    if (tblite_check(error))
        goto err;

    child3 = tblite_table_add_table(error, child2, "shell");
    if (tblite_check(error))
        goto err;
    if (!child3)
        goto err;

    dval = 1.85;
    tblite_table_set_value(error, child3, "ss", &dval, 0);
    if (tblite_check(error))
        goto err;

    dval = 2.23;
    tblite_table_set_value(error, child3, "pp", &dval, 0);
    if (tblite_check(error))
        goto err;

    tblite_delete(child1);
    tblite_delete(child2);
    tblite_delete(child3);

    child1 = tblite_table_add_table(error, table, "element");
    if (tblite_check(error))
        goto err;
    if (!child1)
        goto err;
    child2 = tblite_table_add_table(error, child1, "C");
    if (tblite_check(error))
        goto err;
    if (!child2)
        goto err;

    strcpy(carr[0], "2s");
    strcpy(carr[1], "2p");
    tblite_table_set_value(error, child2, "shells", carr, 2);
    if (tblite_check(error))
        goto err;

    darr[0] = -13.970922;
    darr[1] = -10.063292;
    tblite_table_set_value(error, child2, "levels", darr, 2);
    if (tblite_check(error))
        goto err;

    darr[0] = 2.096432;
    darr[1] = 1.8;
    tblite_table_set_value(error, child2, "slater", darr, 2);
    if (tblite_check(error))
        goto err;

    iarr[0] = 4;
    iarr[1] = 4;
    tblite_table_set_value(error, child2, "ngauss", iarr, 2);
    if (tblite_check(error))
        goto err;

    tblite_delete(error);
    tblite_delete(table);
    tblite_delete(child1);
    tblite_delete(child2);
    tblite_delete(child3);

    return 0;

err:
    tblite_delete(error);
    tblite_delete(table);
    tblite_delete(child1);
    tblite_delete(child2);
    tblite_delete(child3);
    return 1;
}

int test_param_load(void)
{
    printf("Start test: param-load\n");
    tblite_error error = NULL;
    tblite_param param = NULL;
    tblite_table table = NULL;

    error = tblite_new_error();
    param = tblite_new_param();

    tblite_export_gfn1_param(error, param);
    if (tblite_check(error))
        goto err;

    tblite_export_gfn2_param(error, param);
    if (tblite_check(error))
        goto err;

    table = tblite_new_table(NULL);
    tblite_dump_param(error, param, table);
    if (tblite_check(error))
        goto err;

    tblite_delete(param);
    param = tblite_new_param();

    tblite_load_param(error, param, table);
    if (tblite_check(error))
        goto err;

    tblite_export_ipea1_param(error, param);
    if (tblite_check(error))
        goto err;

    tblite_delete(error);
    tblite_delete(table);
    tblite_delete(param);

    return 0;

err:
    tblite_delete(error);
    tblite_delete(table);
    tblite_delete(param);
    return 1;
}

int test_calc_restart(void)
{
    printf("Start test: calculator-restart\n");
    tblite_error error = NULL;
    tblite_context ctx = NULL;
    tblite_structure mol = NULL;
    tblite_calculator calc = NULL;
    tblite_result res1 = NULL, res2 = NULL;

    const double thr = 5.0e-7;
    double energy;
    double energies[22];

    error = tblite_new_error();
    ctx = tblite_new_context();
    res1 = tblite_new_result();

    mol = get_structure_1(error);
    if (tblite_check(error))
        goto err;

    calc = tblite_new_gfn1_calculator(ctx, mol);
    if (!calc)
        goto err;

    tblite_set_calculator_accuracy(ctx, calc, 2.0);
    tblite_set_calculator_max_iter(ctx, calc, 50);
    tblite_set_calculator_mixer_damping(ctx, calc, 0.2);
    tblite_set_calculator_temperature(ctx, calc, 0.0);

    tblite_get_singlepoint(ctx, mol, calc, res1);
    if (tblite_check(ctx))
        goto err;

    tblite_get_result_energy(error, res1, &energy);
    if (tblite_check(error))
        goto err;

    if (!check(energy, -34.98079463818, thr, "energy error"))
        goto err;

    // reset calculator
    tblite_delete(calc);
    calc = tblite_new_gfn2_calculator(ctx, mol);

    tblite_get_singlepoint(ctx, mol, calc, res1);
    if (tblite_check(ctx))
        goto err;

    tblite_get_result_energy(error, res1, &energy);
    if (tblite_check(error))
        goto err;

    if (!check(energy, -32.96247211794, thr, "energy error"))
        goto err;

    tblite_get_result_energies(error, res1, energies);
    if (tblite_check(error))
        goto err;

    if (!check(energy, sum(22, energies), thr, "energy error"))
        goto err;

    res2 = tblite_copy_result(res1);
    tblite_delete(res1);
    tblite_set_calculator_max_iter(ctx, calc, 3);

    tblite_get_singlepoint(ctx, mol, calc, res2);
    if (tblite_check(ctx))
        goto err;

    tblite_get_result_energy(error, res2, &energy);
    if (tblite_check(error))
        goto err;

    if (!check(energy, -32.96247199299, thr, "energy error"))
        goto err;

    tblite_delete(error);
    tblite_delete(ctx);
    tblite_delete(mol);
    tblite_delete(calc);
    tblite_delete(res2);
    return 0;

err:
    if (tblite_check(error)) {
        char message[512];
        tblite_get_error(error, message, NULL);
        printf("[Fatal] %s\n", message);
    }

    if (tblite_check(ctx)) {
        char message[512];
        tblite_get_context_error(ctx, message, NULL);
        printf("[Fatal] %s\n", message);
    }

    tblite_delete(error);
    tblite_delete(ctx);
    tblite_delete(mol);
    tblite_delete(calc);
    tblite_delete(res1);
    tblite_delete(res2);
    return 1;
}

void example_callback(tblite_error error, char* msg, int len, void* udata)
{
    printf("[callback] %.*s\n", len, msg);
}

int test_callback(void)
{
    printf("Start test: callback\n");
    tblite_error error = NULL;
    tblite_context ctx = NULL;
    tblite_structure mol = NULL;
    tblite_calculator calc = NULL;
    tblite_result res = NULL;

    const double thr = 5.0e-7;
    int natoms, nshells, norb;
    double energy;

    error = tblite_new_error();
    ctx = tblite_new_context();
    res = tblite_new_result();

    tblite_logger_callback callback = example_callback;
    tblite_set_context_logger(ctx, callback, NULL);
    tblite_set_context_color(ctx, 1);

    mol = get_structure_1(error);
    if (tblite_check(error))
        goto err;

    calc = tblite_new_gfn2_calculator(ctx, mol);

    tblite_get_singlepoint(ctx, mol, calc, res);
    if (tblite_check(ctx))
        goto err;

    tblite_get_result_number_of_atoms(error, res, &natoms);
    if (tblite_check(error))
        goto err;

    if (!check(natoms, 22, "dimension error"))
        goto err;

    tblite_get_result_number_of_shells(error, res, &nshells);
    if (tblite_check(error))
        goto err;

    if (!check(nshells, 32, "dimension error"))
        goto err;

    tblite_get_result_number_of_orbitals(error, res, &norb);
    if (tblite_check(error))
        goto err;

    if (!check(norb, 52, "dimension error"))
        goto err;

    tblite_get_result_energy(error, res, &energy);
    if (tblite_check(error))
        goto err;

    if (!check(energy, -32.96247211794, thr, "energy error"))
        goto err;

    tblite_set_context_logger(ctx, NULL, NULL);
    tblite_set_context_color(ctx, 0);
    tblite_set_calculator_max_iter(ctx, calc, 3);

    tblite_get_singlepoint(ctx, mol, calc, res);
    if (tblite_check(ctx))
        goto err;

    tblite_get_result_energy(error, res, &energy);
    if (tblite_check(error))
        goto err;

    if (!check(energy, -32.96247195792, thr, "energy error"))
        goto err;

    tblite_delete(error);
    tblite_delete(ctx);
    tblite_delete(mol);
    tblite_delete(calc);
    tblite_delete(res);
    return 0;

err:
    if (tblite_check(error)) {
        char message[512];
        tblite_get_error(error, message, NULL);
        printf("[Fatal] %s\n", message);
    }

    if (tblite_check(ctx)) {
        char message[512];
        tblite_get_context_error(ctx, message, NULL);
        printf("[Fatal] %s\n", message);
    }

    tblite_delete(error);
    tblite_delete(ctx);
    tblite_delete(mol);
    tblite_delete(calc);
    tblite_delete(res);
    return 1;
}

int test_gfn2_si5h12(void)
{
    printf("Start test: GFN2-xTB\n");
    tblite_error error = NULL;
    tblite_context ctx = NULL;
    tblite_structure mol = NULL;
    tblite_calculator calc = NULL;
    tblite_result res = NULL;
    tblite_param param = NULL;

    const double thr = 5.0e-7;
    double energy;
    double gradient[51] = { 0.0 };
    int nshells, nao;
    int sh2at[27], am[27], ao2sh[57];
    const int ref_sh2at[27] = {
        0, 0, 0, 1, 1, 1, 2, 2, 2, 3, 3, 3, 4, 4, 4, 5, 6, 7, 8, 9, 10, 11, 12, 13, 14, 15, 16
    };
    const int ref_am[27] = {
        0, 1, 2, 0, 1, 2, 0, 1, 2, 0, 1, 2, 0, 1, 2, 0, 0, 0, 0, 0, 0, 0, 0, 0, 0, 0, 0
    };
    const int ref_ao2sh[57] = {
        0, 1, 1, 1, 2, 2, 2, 2, 2, 3, 4, 4, 4, 5, 5, 5, 5, 5, 6, 7, 7, 7, 8, 8, 8, 8, 8, 9,
        10, 10, 10, 11, 11, 11, 11, 11, 12, 13, 13, 13, 14, 14, 14, 14, 14, 15, 16, 17, 18, 19,
        20, 21, 22, 23, 24, 25, 26
    };

    error = tblite_new_error();
    ctx = tblite_new_context();
    res = tblite_new_result();
    param = tblite_new_param();

    mol = get_structure_2(error);
    if (tblite_check(error))
        goto err;

    tblite_export_gfn2_param(error, param);
    if (tblite_check(error))
        goto err;

    calc = tblite_new_xtb_calculator(ctx, mol, param);
    if (!calc)
        goto err;

    tblite_get_calculator_shell_count(ctx, calc, &nshells);
    if (tblite_check(ctx))
        goto err;

    if (!check(nshells, 27, "dimension error"))
        goto err;

    tblite_get_calculator_shell_map(ctx, calc, sh2at);
    if (tblite_check(ctx))
        goto err;

    if (!check(sh2at, ref_sh2at, nshells, "shell mapping mismatch"))
        goto err;

    tblite_get_calculator_angular_momenta(ctx, calc, am);
    if (tblite_check(ctx))
        goto err;

    if (!check(am, ref_am, nshells, "angular momenta mismatch"))
        goto err;

    tblite_get_calculator_orbital_count(ctx, calc, &nao);
    if (tblite_check(ctx))
        goto err;

    if (!check(nao, 57, "dimension error"))
        goto err;

    tblite_get_calculator_orbital_map(ctx, calc, ao2sh);
    if (tblite_check(ctx))
        goto err;

    if (!check(ao2sh, ref_ao2sh, nao, "orbital mapping mismatch"))
        goto err;

    tblite_get_singlepoint(ctx, mol, calc, res);
    if (tblite_check(ctx))
        goto err;

    tblite_get_result_energy(error, res, &energy);
    if (tblite_check(error))
        goto err;

    if (!check(energy, -14.7042098026524, thr, "energy error"))
        goto err;

    tblite_get_result_gradient(error, res, gradient);

    if (!check(norm2(3 * 17, gradient), 0.0283783086422, thr, "gradient error"))
        goto err;

    double xyz_2[3 * 17] = {
        +1.79735083062742,
        -4.42665143396774,
        +0.00000000000000,
        +5.47735160077691,
        -1.95257593092707,
        +0.00000000000000,
        -1.87902462147155,
        -1.89828871441757,
        +0.00000000000000,
        -0.96120535979079,
        +2.44146318756260,
        +0.00000000000000,
        -4.66879760562471,
        +4.87274102808145,
        +0.00000000000000,
        +1.79476797598653,
        -6.08411129731253,
        -2.27178821177621,
        +1.79476797598653,
        -6.08411129731253,
        +2.27178821177621,
        -3.43213700587973,
        -2.48796105064581,
        +2.26922051661074,
        -3.43213700587973,
        -2.48796105064581,
        -2.26922051661074,
        +0.58302096074950,
        +3.05710624847502,
        -2.26863281575249,
        +0.58302096074950,
        +3.05710624847502,
        +2.26863281575249,
        -4.10211039714465,
        +7.62280080181539,
        +0.00000000000000,
        -6.19547097682738,
        +4.27265764500722,
        -2.27794345710076,
        -6.19547097682738,
        +4.27265764500722,
        +2.27794345710076,
        +7.78350996936708,
        -3.55410309152337,
        +0.00000000000000,
        +5.52628183760127,
        -0.31038446883577,
        -2.27576215506289,
        +5.52628183760127,
        -0.31038446883577,
        +2.27576215506289,
    };
    tblite_update_structure_geometry(error, mol, xyz_2, NULL);
    if (tblite_check(error))
        goto err;

    tblite_get_singlepoint(ctx, mol, calc, res);
    if (tblite_check(ctx))
        goto err;

    tblite_get_result_energy(error, res, &energy);
    if (tblite_check(error))
        goto err;

    if (!check(energy, -14.7039683607488, thr, "energy error"))
        goto err;

    tblite_get_result_gradient(error, res, gradient);
    if (tblite_check(error))
        goto err;

    if (!check(norm2(3 * 17, gradient), 0.0279191562471, thr, "gradient error"))
        goto err;

    tblite_delete(error);
    tblite_delete(ctx);
    tblite_delete(mol);
    tblite_delete(calc);
    tblite_delete(res);
    tblite_delete(param);
    return 0;

err:
    if (tblite_check(error)) {
        char message[512];
        tblite_get_error(error, message, NULL);
        printf("[Fatal] %s\n", message);
    }

    if (tblite_check(ctx)) {
        char message[512];
        tblite_get_context_error(ctx, message, NULL);
        printf("[Fatal] %s\n", message);
    }

    tblite_delete(error);
    tblite_delete(ctx);
    tblite_delete(mol);
    tblite_delete(calc);
    tblite_delete(res);
    tblite_delete(param);
    return 1;
}

int test_ipea1_ch4(void)
{
    printf("Start test: IPEA1-xTB\n");
    tblite_error error = NULL;
    tblite_context ctx = NULL;
    tblite_structure mol = NULL;
    tblite_calculator calc = NULL;
    tblite_result res = NULL;

    const double thr = 5.0e-7;
    int norbs;
    double charge_neutral = 0.0;
    int uhf_neutral = 0;
    double xyz_neutral[15] = {
        0.00000000000000,
        0.00000000000000,
        0.00000000000000,
        1.18771160655551,
        -1.18771160655551,
        1.18771160655551,
        -1.18771160655551,
        1.18771160655551,
        1.18771160655551,
        -1.18771160655551,
        -1.18771160655551,
        -1.18771160655551,
        1.18771160655551,
        1.18771160655551,
        -1.18771160655551,
    };
    double overlap[13 * 13];
    double energy;

    error = tblite_new_error();
    ctx = tblite_new_context();
    res = tblite_new_result();

    tblite_set_context_verbosity(ctx, 0);
    if (tblite_check(ctx))
        goto err;

    mol = get_structure_3(error, true);
    if (tblite_check(error))
        goto err;

    calc = tblite_new_ipea1_calculator(ctx, mol);
    if (!calc)
        goto err;

    tblite_get_singlepoint(ctx, mol, calc, res);
    if (tblite_check(ctx))
        goto err;

    tblite_set_context_verbosity(ctx, 2);
    if (tblite_check(ctx))
        goto err;

    tblite_get_result_energy(error, res, &energy);
    if (tblite_check(error))
        goto err;

    if (!check(energy, -4.027631971332, thr, "energy error"))
        goto err;

    tblite_update_structure_geometry(error, mol, xyz_neutral, NULL);
    if (tblite_check(error))
        goto err;

    tblite_update_structure_charge(error, mol, &charge_neutral);
    if (tblite_check(error))
        goto err;

    tblite_update_structure_uhf(error, mol, &uhf_neutral);
    if (tblite_check(error))
        goto err;

    tblite_get_singlepoint(ctx, mol, calc, res);
    if (tblite_check(ctx))
        goto err;

    tblite_get_result_energy(error, res, &energy);
    if (tblite_check(error))
        goto err;

    if (!check(energy, -4.670465980661, thr, "energy error"))
        goto err;

    tblite_get_result_overlap_matrix(error, res, overlap);
    if (!tblite_check(error))
        goto err;

    show(error);

    tblite_get_result_hamiltonian_matrix(error, res, overlap);
    if (!tblite_check(error))
        goto err;

    show(error);

    tblite_set_calculator_save_integrals(ctx, calc, 1);
    if (tblite_check(ctx))
        goto err;

    tblite_get_singlepoint(ctx, mol, calc, res);
    if (tblite_check(ctx))
        goto err;

    tblite_get_result_number_of_orbitals(error, res, &norbs);
    if (tblite_check(error))
        goto err;

    if (!check(norbs, 13, "dimension error"))
        goto err;

    tblite_get_result_overlap_matrix(error, res, overlap);
    if (tblite_check(error))
        goto err;

    if (!check(overlap[0], 1.0, thr, "overlap error"))
        goto err;

    tblite_delete(error);
    tblite_delete(ctx);
    tblite_delete(mol);
    tblite_delete(calc);
    tblite_delete(res);
    return 0;

err:
    if (tblite_check(error)) {
        char message[512];
        tblite_get_error(error, message, NULL);
        printf("[Fatal] %s\n", message);
    }

    if (tblite_check(ctx)) {
        char message[512];
        tblite_get_context_error(ctx, message, NULL);
        printf("[Fatal] %s\n", message);
    }

    tblite_delete(error);
    tblite_delete(ctx);
    tblite_delete(mol);
    tblite_delete(calc);
    tblite_delete(res);
    return 1;
}

int test_gfn1_co2(void)
{
    printf("Start test: GFN1-xTB\n");
    tblite_error error = NULL;
    tblite_context ctx = NULL;
    tblite_structure mol = NULL;
    tblite_calculator calc = NULL;
    tblite_result res = NULL;

    const double thr = 5.0e-7;
    double energy;

    error = tblite_new_error();
    ctx = tblite_new_context();
    res = tblite_new_result();

    mol = get_structure_4(error);
    if (tblite_check(error))
        goto err;

    calc = tblite_new_gfn1_calculator(ctx, mol);
    if (!calc)
        goto err;

    tblite_get_singlepoint(ctx, mol, calc, res);
    if (tblite_check(ctx))
        goto err;

    tblite_get_result_energy(error, res, &energy);
    if (tblite_check(error))
        goto err;

    if (!check(energy, -46.203659007308, thr, "energy error"))
        goto err;

    tblite_delete(error);
    tblite_delete(ctx);
    tblite_delete(mol);
    tblite_delete(calc);
    tblite_delete(res);
    return 0;

err:
    if (tblite_check(error)) {
        char message[512];
        tblite_get_error(error, message, NULL);
        printf("[Fatal] %s\n", message);
    }

    if (tblite_check(ctx)) {
        char message[512];
        tblite_get_context_error(ctx, message, NULL);
        printf("[Fatal] %s\n", message);
    }

    tblite_delete(error);
    tblite_delete(ctx);
    tblite_delete(mol);
    tblite_delete(calc);
    tblite_delete(res);
    return 1;
}

int test_gfn2_convergence(void)
{
    printf("Start test: GFN2-xTB (convergence)\n");
    tblite_error error = NULL;
    tblite_context ctx = NULL;
    tblite_structure mol = NULL;
    tblite_calculator calc = NULL;
    tblite_result res = NULL;
    tblite_param param = NULL;

    const double thr = 5.0e-7;
    int natoms = 2;
    int num[2] = { 3, 8 };
    double xyz[3 * 2] = {
        +0.00000000000000,
        +0.00000000000000,
        +1.50105302628963,
        +0.00000000000000,
        +0.00000000000000,
        -1.50105302628963,
    };
    double energy;

    error = tblite_new_error();
    ctx = tblite_new_context();
    res = tblite_new_result();
    param = tblite_new_param();

    mol = tblite_new_structure(error, natoms, num, xyz, NULL, NULL, NULL, NULL);
    if (tblite_check(error))
        goto err;

    tblite_export_gfn2_param(error, param);
    if (tblite_check(error))
        goto err;

    calc = tblite_new_xtb_calculator(ctx, mol, param);
    if (!calc)
        goto err;

    tblite_set_calculator_guess(ctx, calc, TBLITE_GUESS_EEQ);
    if (tblite_check(ctx))
        goto err;

    tblite_get_singlepoint(ctx, mol, calc, res);
    if (tblite_check(ctx))
        goto err;

    tblite_get_result_energy(error, res, &energy);
    if (tblite_check(error))
        goto err;

    if (!check(energy, -4.228326553369, thr, "energy error"))
        goto err;

    tblite_delete(error);
    tblite_delete(ctx);
    tblite_delete(mol);
    tblite_delete(calc);
    tblite_delete(res);
    tblite_delete(param);
    return 0;

err:
    if (tblite_check(error)) {
        char message[512];
        tblite_get_error(error, message, NULL);
        printf("[Fatal] %s\n", message);
    }

    if (tblite_check(ctx)) {
        char message[512];
        tblite_get_context_error(ctx, message, NULL);
        printf("[Fatal] %s\n", message);
    }

    tblite_delete(error);
    tblite_delete(ctx);
    tblite_delete(mol);
    tblite_delete(calc);
    tblite_delete(res);
    tblite_delete(param);
    return 1;
}

int test_spgfn1()
{
    printf("Start test: spGFN1-xTB\n");
    tblite_error error = NULL;
    tblite_context ctx = NULL;
    tblite_structure mol = NULL;
    tblite_calculator calc = NULL;
    tblite_container cont = NULL;
    tblite_result res = NULL;

    const double thr = 5.0e-7;

    double energy;

    error = tblite_new_error();
    ctx = tblite_new_context();
    res = tblite_new_result();

    mol = get_structure_5(error);
    if (tblite_check(error))
        goto err;

    calc = tblite_new_gfn1_calculator(ctx, mol);
    if (!calc)
        goto err;

    tblite_get_singlepoint(ctx, mol, calc, res);
    if (tblite_check(ctx))
        goto err;

    tblite_get_result_energy(error, res, &energy);
    if (tblite_check(error))
        goto err;

    if (!check(energy, -28.349613833732931, thr, "energy error"))
        goto err;

    cont = tblite_new_spin_polarization(ctx, mol, calc, 1.0);
    if (tblite_check(ctx))
        goto err;

    tblite_calculator_push_back(ctx, calc, &cont);
    if (tblite_check(ctx))
        goto err;

    if (!!cont)
        goto err;

    tblite_get_singlepoint(ctx, mol, calc, res);
    if (tblite_check(ctx))
        goto err;

    int nspin;
    tblite_get_result_number_of_spins(error, res, &nspin);
    if (tblite_check(error))
        goto err;

    if (!check(nspin, 2, "nspin error"))
        goto err;

    tblite_get_result_energy(error, res, &energy);
    if (tblite_check(error))
        goto err;

    if (!check(energy, -28.349613833732931, thr, "energy error"))
        goto err;

    int uhf = 2;
    tblite_update_structure_uhf(error, mol, &uhf);
    if (tblite_check(error))
        goto err;

    tblite_get_singlepoint(ctx, mol, calc, res);
    if (tblite_check(ctx))
        goto err;

    tblite_get_result_energy(error, res, &energy);
    if (tblite_check(error))
        goto err;
                       
    if (!check(energy, -28.376485853038645, thr, "energy error"))
        goto err;

    tblite_delete(error);
    tblite_delete(ctx);
    tblite_delete(mol);
    tblite_delete(calc);
    tblite_delete(cont);
    tblite_delete(res);
    return 0;

err:
    if (tblite_check(error)) {
        char message[512];
        tblite_get_error(error, message, NULL);
        printf("[Fatal] %s\n", message);
    }

    if (tblite_check(ctx)) {
        char message[512];
        tblite_get_context_error(ctx, message, NULL);
        printf("[Fatal] %s\n", message);
    }

    tblite_delete(error);
    tblite_delete(ctx);
    tblite_delete(mol);
    tblite_delete(calc);
    tblite_delete(cont);
    tblite_delete(res);
    return 1;
}

int get_array_dimension(int ndim1, int ndim2, int ndim3){
    int array_size = ndim1;

    if (ndim2 == 0){
        return array_size;
    }

    array_size = ndim1 * ndim2;

    if (ndim3 == 0){
        return array_size;
    }

    array_size = ndim1 * ndim2 * ndim3;
    return array_size;

}

int test_dict_api()
{
    printf("Start test: dictionary entries\n");
    tblite_error error = NULL;
    tblite_context ctx = NULL;
    tblite_structure mol = NULL;
    tblite_calculator calc = NULL;
    tblite_container cont = NULL;
    tblite_result res = NULL;
    tblite_double_dictionary dict = NULL;
    char label[40];

    const double thr = 5.0e-7;

    error = tblite_new_error();
    ctx = tblite_new_context();
    res = tblite_new_result();

    mol = get_structure_5(error);
    if (tblite_check(error))
        goto err;

    calc = tblite_new_gfn1_calculator(ctx, mol);
    if (!calc)
        goto err;

    tblite_get_singlepoint(ctx, mol, calc, res);
    if (tblite_check(ctx))
        goto err;

    dict = tblite_get_post_processing_dict(error, res);

    int n_dict_entries = 0;
    n_dict_entries = tblite_get_n_entries_dict(error, dict);
    if (!check_int(3, n_dict_entries, "Check number of entries in dict")) {
        goto err;
    }

    int ndim1 = 0;
    int ndim2 = 0;
    int ndim3 = 0;

    tblite_get_array_size_index(error, dict, &n_dict_entries, &ndim1, &ndim2, &ndim3);

    if (!check_int(ndim1, 6, "Check dimension of quadrupole tensor")) {
        goto err;
    }
    if (!check_int(ndim2, 0, "Check dimension of quadrupole tensor")) {
        goto err;
    }
    if (!check_int(ndim3, 0, "Check dimension of quadrupole tensor")) {
        goto err;
    }
    tblite_get_label_entry_index(error, dict, &n_dict_entries, label, NULL);
    if (!(strcmp(label, "molecular-quadrupole") == 0)){
        goto err;
    }

    int ndim1_label = 0;
    int ndim2_label = 0;
    int ndim3_label = 0;

    tblite_get_array_size_label(error, dict, label, &ndim1_label, &ndim2_label, &ndim3_label);

    if (!check_int(ndim1, ndim1_label, "Comparing dimension of quadrupole tensor")) {
        goto err;
    }
    if (!check_int(ndim2, ndim2_label, "Comparing dimension of quadrupole tensor")) {
        goto err;
    }
    if (!check_int(ndim3, ndim3_label, "Comparing dimension of quadrupole tensor")) {
        goto err;
    }

    n_dict_entries = 2;

    tblite_get_array_size_index(error, dict, &n_dict_entries, &ndim1, &ndim2, &ndim3);

    if (!check_int(ndim1, 3, "Check dimension of dipole tensor")) {
        goto err;
    }
    if (!check_int(ndim2, 0, "Check dimension of dipole tensor")) {
        goto err;
    }
    if (!check_int(ndim3, 0, "Check dimension of dipole tensor")) {
        goto err;
    }
    tblite_get_label_entry_index(error, dict, &n_dict_entries, label, NULL);
    if (!(strcmp(label, "molecular-dipole") == 0)){
        goto err;
    }

    tblite_get_array_size_label(error, dict, label, &ndim1_label, &ndim2_label, &ndim3_label);

    if (!check_int(ndim1, ndim1_label, "Check dimension of dipole tensor")) {
        goto err;
    }
    if (!check_int(ndim2, ndim2_label, "Check dimension of dipole tensor")) {
        goto err;
    }
    if (!check_int(ndim3, ndim3_label, "Check dimension of dipole tensor")) {
        goto err;
    }

    n_dict_entries = 1;

    tblite_get_array_size_index(error, dict, &n_dict_entries, &ndim1, &ndim2, &ndim3);

    if (!check_int(ndim1, 21, "Check dimension of wbo tensor")) {
        goto err;
    }
    if (!check_int(ndim2, 21, "Check dimension of wbo tensor")) {
        goto err;
    }
    if (!check_int(ndim3, 0, "Check dimension of wbo tensor")) {
        goto err;
    }
    tblite_get_label_entry_index(error, dict, &n_dict_entries, label, NULL);
    if (!(strcmp(label, "bond-orders") == 0)){
        goto err;
    }

    tblite_get_array_size_label(error, dict, label, &ndim1_label, &ndim2_label, &ndim3_label);

    if (!check_int(ndim1, ndim1_label, "Check dimension of wbo tensor")) {
        goto err;
    }
    if (!check_int(ndim2, ndim2_label, "Check dimension of wbo tensor")) {
        goto err;
    }
    if (!check_int(ndim3, ndim3_label, "Check dimension of wbo tensor")) {
        goto err;
    }

    cont = tblite_new_spin_polarization(ctx, mol, calc, 1.0);
    if (tblite_check(ctx))
        goto err;

    tblite_calculator_push_back(ctx, calc, &cont);
    if (tblite_check(ctx))
        goto err;

    if (!!cont)
        goto err;

    tblite_get_singlepoint(ctx, mol, calc, res);
    if (tblite_check(ctx))
        goto err;
    dict= NULL;
    dict = tblite_get_post_processing_dict(error, res);
    if (tblite_check(error))
        goto err;

    ndim1 = 0;
    ndim2 = 0;
    ndim3 = 0;
    int index = 1;
    ndim1_label = 0;
    ndim2_label = 0;
    ndim3_label = 0;

    tblite_get_array_size_index(error, dict, &index, &ndim1, &ndim2, &ndim3);
    if (tblite_check(error))
        goto err;
    tblite_get_label_entry_index(error, dict, &index, label, NULL);
    if (tblite_check(error))
        goto err;

    if (!(strcmp(label, "bond-orders") == 0)){
        goto err;
    }

    tblite_get_array_size_label(error, dict, label, &ndim1_label, &ndim2_label, &ndim3_label);

    if (!check_int(ndim1, ndim1_label, "Check dimension of wbo tensor")) {
        goto err;
    }
    if (!check_int(ndim2, ndim2_label, "Check dimension of wbo tensor")) {
        goto err;
    }
    if (!check_int(ndim3, ndim3_label, "Check dimension of wbo tensor")) {
        goto err;
    }
    int dim_tot = 0;
    dim_tot = get_array_dimension(ndim1, ndim2, ndim3);
    double* wbo_index = (double*) malloc((dim_tot)*sizeof(double));
    double* wbo_label = (double*) malloc((dim_tot)*sizeof(double));

    tblite_get_array_entry_index(error, dict, &index, wbo_index);
    tblite_get_array_entry_label(error, dict, "bond-orders", wbo_label);
    if (!check(wbo_index, wbo_label, thr, dim_tot, "Comparing the wbo arrays retrieved by index and label")){
       goto err;
    }
    free(wbo_index);
    free(wbo_label);
    index = 2;

    tblite_get_array_size_index(error, dict, &index, &ndim1, &ndim2, &ndim3);
    if (tblite_check(error))
        goto err;
    tblite_get_label_entry_index(error, dict, &index, label, NULL);
    if (tblite_check(error))
        goto err;

    if (!(strcmp(label, "molecular-dipole") == 0)){
        goto err;
    }

    tblite_get_array_size_label(error, dict, label, &ndim1_label, &ndim2_label, &ndim3_label);

    if (!check_int(ndim1, ndim1_label, "Check dimension of dipole tensor")) {
        goto err;
    }
    if (!check_int(ndim2, ndim2_label, "Check dimension of dipole tensor")) {
        goto err;
    }
    if (!check_int(ndim3, ndim3_label, "Check dimension of dipole tensor")) {
        goto err;
    }
    dim_tot = get_array_dimension(ndim1, ndim2, ndim3);
    wbo_index = (double*) malloc((dim_tot)*sizeof(double));
    wbo_label = (double*) malloc((dim_tot)*sizeof(double));

    tblite_get_array_entry_index(error, dict, &index, wbo_index);
    tblite_get_array_entry_label(error, dict, "molecular-dipole", wbo_label);
    if (!check(wbo_index, wbo_label, thr, dim_tot, "Comparing the dipole arrays retrieved by index and label")){
       goto err;
    }
    free(wbo_index);
    free(wbo_label);
    int uhf = 2;
    tblite_update_structure_uhf(error, mol, &uhf);
    if (tblite_check(error))
        goto err;

    tblite_get_singlepoint(ctx, mol, calc, res);
    if (tblite_check(ctx))
        goto err;

    dict = tblite_get_post_processing_dict(error, res);
    if (tblite_check(error))
        goto err;
    index = 1;
      tblite_get_array_size_index(error, dict, &index, &ndim1, &ndim2, &ndim3);
    if (tblite_check(error))
        goto err;
    tblite_get_label_entry_index(error, dict, &index, label, NULL);
    if (tblite_check(error))
        goto err;

    if (!(strcmp(label, "bond-orders") == 0)){
        goto err;
    }

    tblite_get_array_size_label(error, dict, label, &ndim1_label, &ndim2_label, &ndim3_label);

    if (!check_int(ndim1, ndim1_label, "Check dimension of wbo tensor")) {
        goto err;
    }
    if (!check_int(ndim2, ndim2_label, "Check dimension of wbo tensor")) {
        goto err;
    }
    if (!check_int(ndim3, ndim3_label, "Check dimension of wbo tensor")) {
        goto err;
    }
    dim_tot = 0;
    dim_tot = get_array_dimension(ndim1, ndim2, ndim3);
    wbo_index = (double*) malloc((dim_tot)*sizeof(double));
    wbo_label = (double*) malloc((dim_tot)*sizeof(double));

    tblite_get_array_entry_index(error, dict, &index, wbo_index);
    tblite_get_array_entry_label(error, dict, "bond-orders", wbo_label);
    if (!check(wbo_index, wbo_label, thr, dim_tot, "Comparing the wbo arrays retrieved by index and label")){
       goto err;
    }
    free(wbo_index);
    free(wbo_label);

    tblite_delete(error);
    tblite_delete(ctx);
    tblite_delete(mol);
    tblite_delete(calc);
    tblite_delete(cont);
    tblite_delete(res);
    tblite_delete(dict);
    return 0;

    err:
    if (tblite_check(error)) {
        char message[512];
        tblite_get_error(error, message, NULL);
        printf("[Fatal] %s\n", message);
    }

    if (tblite_check(ctx)) {
        char message[512];
        tblite_get_context_error(ctx, message, NULL);
        printf("[Fatal] %s\n", message);
    }

    tblite_delete(error);
    tblite_delete(ctx);
    tblite_delete(mol);
    tblite_delete(calc);
    tblite_delete(cont);
    tblite_delete(res);
    tblite_delete(dict);
    return 1;
}

int test_uninitialized_dict()
{
    printf("Start test: uninitialized dictionary\n");
    tblite_error error = NULL;
    tblite_context ctx = NULL;
    tblite_structure mol = NULL;
    tblite_calculator calc = NULL;
    tblite_container cont = NULL;
    tblite_result res = NULL;
    tblite_double_dictionary dict = NULL;

    error = tblite_new_error();
    ctx = tblite_new_context();

    mol = get_structure_5(error);
    if (tblite_check(error))
        goto unexpected;

    calc = tblite_new_gfn1_calculator(ctx, mol);
    if (!calc)
        goto unexpected;

    dict = tblite_get_post_processing_dict(error, res);
    if (!tblite_check(error))
        goto unexpected;

    res = tblite_new_result();
    dict = tblite_get_post_processing_dict(error, res);
    if (!tblite_check(error))
        goto unexpected;

    tblite_get_singlepoint(ctx, mol, calc, res);

    error = NULL;
    dict = tblite_get_post_processing_dict(error, res);
    if (!tblite_check(error))
        goto unexpected;
    error = tblite_new_error();

    int n_entries = 0;
    n_entries = tblite_get_n_entries_dict(error, dict);
    if (!check(0, n_entries, "Number of entries of empty dictionary unequal to 0"))
        goto unexpected;
    int dim1 = 0;
    int dim2 = 0;
    int dim3 = 0;
    const int index = 1;

    tblite_get_array_size_index(error, dict, &index, &dim1, &dim2, &dim3);
    if (!check_int(dim1, 0, "Check dimension of empty dict")) {
        goto unexpected;
    }
    if (!check_int(dim2, 0, "Check dimension of empty dict")) {
        goto unexpected;
    }
    if (!check_int(dim3, 0, "Check dimension of empty dict")) {
        goto unexpected;
    }

    double array[10];

    tblite_get_array_entry_index(error, dict, &index, array);

    error = tblite_new_error();
    dict = tblite_get_post_processing_dict(error, res);

    error = NULL;
    n_entries = 0;
    n_entries = tblite_get_n_entries_dict(error, dict);
    if (!check(0, n_entries, "Number of entries of empty dictionary unequal to 0"))
        goto unexpected;
    dim1 = 0;
    dim2 = 0;
    dim3 = 0;

    tblite_get_array_size_index(error, dict, &index, &dim1, &dim2, &dim3);
    if (!tblite_check(error)){
        goto unexpected;
    }
    if (!check_int(dim1, 0, "Check dimension of empty dict")) {
        goto unexpected;
    }
    if (!check_int(dim2, 0, "Check dimension of empty dict")) {
        goto unexpected;
    }
    if (!check_int(dim3, 0, "Check dimension of empty dict")) {
        goto unexpected;
    }

    tblite_get_array_entry_index(error, dict, &index, array);
    if (!tblite_check(error)){
        goto unexpected;
    }
    tblite_get_array_size_label(error, dict, "wbo", &dim1, &dim2, &dim3);
    if (!tblite_check(error)){
        goto unexpected;
    }
    if (!check_int(dim1, 0, "Check dimension of empty dict")) {
        goto unexpected;
    }
    if (!check_int(dim2, 0, "Check dimension of empty dict")) {
        goto unexpected;
    }
    if (!check_int(dim3, 0, "Check dimension of empty dict")) {
        goto unexpected;
    }

    tblite_get_array_entry_label(error, dict, "wbo", array);
    if (!tblite_check(error)){
        goto unexpected;
    }

    tblite_delete(error);
    tblite_delete(ctx);
    tblite_delete(mol);
    tblite_delete(calc);
    tblite_delete(cont);
    tblite_delete(res);

    return 0;

    unexpected:
    if (tblite_check(error)) {
        char message[512];
        tblite_get_error(error, message, NULL);
        printf("[Fatal] %s\n", message);
    }

    if (tblite_check(ctx)) {
        char message[512];
        tblite_get_context_error(ctx, message, NULL);
        printf("[Fatal] %s\n", message);
    }

    tblite_delete(error);
    tblite_delete(ctx);
    tblite_delete(mol);
    tblite_delete(calc);
    tblite_delete(cont);
    tblite_delete(res);
    return 1;
}

int test_h2plus_wbo()
{
    printf("Test H2+ WBO and molecular multipoles\n");
    tblite_error error = NULL;
    tblite_context ctx = NULL;
    tblite_structure mol = NULL;
    tblite_calculator calc = NULL;
    tblite_result res = NULL;
    tblite_double_dictionary dict = NULL;

    const double thr = 5.0e-4;

    int natoms = 2;
    int num[2] = { 1, 1 };
    double xyz[2*3] = {
        +0.00000000, +0.000000000, +0.472429040,
        +0.00000000, +0.000000000, -0.472429040,
    };

    error = tblite_new_error();
    ctx = tblite_new_context();
    double charge = +1.0;
    int uhf = 1;

    mol = tblite_new_structure(error, natoms, num, xyz, &charge, &uhf, NULL, NULL);
    if (tblite_check(error))
        goto err;

    calc = tblite_new_gfn2_calculator(ctx, mol);
    if (tblite_check(ctx))
        goto err;

    res = tblite_new_result();

    tblite_push_back_post_processing_str(ctx, calc, "molmom");
    if (tblite_check(ctx))
        goto err;

    tblite_get_singlepoint(ctx, mol, calc, res);
    if (tblite_check(ctx))
        goto err;

    dict = tblite_get_post_processing_dict(error, res);
    if (tblite_check(error))
        goto err;

    int n_entries = 0;
    n_entries = tblite_get_n_entries_dict(error, dict);
    if (!check_int(n_entries, 2,"Check number of entries in dict")) {
        goto err;
    }

    double dipm[3] = {0.000000, 0.000000, 0.000000};
    int index = 1;
    int ndim1 = 0;
    int ndim2 = 0;
    int ndim3 = 0;

    tblite_get_array_size_index(error, dict, &index, &ndim1, &ndim2, &ndim3);
    if (!check_int(ndim1, 3, "Check dimension of dipole tensor")) {
        goto err;
    }
    if (!check_int(ndim2, 0, "Check dimension of dipole tensor")) {
        goto err;
    }
    if (!check_int(ndim3, 0, "Check dimension of dipole tensor")) {
        goto err;
    }
    double* dipm_dict = (double*) malloc((get_array_dimension(ndim1, ndim2, ndim3))*sizeof(double));

    tblite_get_array_entry_index(error, dict, &index, dipm_dict);
    double norm2_comp ;
    double norm2_exp ;
    norm2_comp = norm2(ndim1, dipm_dict);
    norm2_exp = norm2(ndim1, dipm);
    if (!check_double(norm2_comp, norm2_exp, thr, "Norm2 of mol. dipole not mathcing with expected")) {
        free(dipm_dict);
        goto err;
    }
    free(dipm_dict);

    double qp[6] = {-0.1519, 0.0000, -0.1519, 0.0000, 0.0000, 0.3038};
    index = 2;

    tblite_get_array_size_index(error, dict, &index, &ndim1, &ndim2, &ndim3);
    if (!check_int(ndim1, 6, "Check dimension of quadrupole tensor")) {
        goto err;
    }
    if (!check_int(ndim2, 0, "Check dimension of quadrupole tensor")) {
        goto err;
    }
    if (!check_int(ndim3, 0, "Check dimension of quadrupole tensor")) {
        goto err;
    }
    double* qp_dict = (double*) malloc((get_array_dimension(ndim1, ndim2, ndim3))*sizeof(double));

    tblite_get_array_entry_index(error, dict, &index, qp_dict);

    norm2_comp = norm2(ndim1, qp_dict);
    norm2_exp = norm2(ndim1, qp);
    if (!check_double(norm2_comp, norm2_exp, thr, "Norm2 of mol. dipole not mathcing with expected")) {
        free(qp_dict);
        goto err;
    }
    free(qp_dict);

    calc = NULL;

    calc = tblite_new_gfn2_calculator(ctx, mol);
    if (tblite_check(ctx))
        goto err;

    res = tblite_new_result();

    tblite_push_back_post_processing_str(ctx, calc, "bond-orders");
    if (tblite_check(ctx))
        goto err;

    tblite_get_singlepoint(ctx, mol, calc, res);
    if (tblite_check(ctx))
        goto err;

    dict = tblite_get_post_processing_dict(error, res);
    if (tblite_check(error))
        goto err;

    n_entries = 0;
    n_entries = tblite_get_n_entries_dict(error, dict);
    if (!check_int(n_entries, 1, "Check number of entries in dict")) {
        goto err;
    }

    double wbo[4] = {0.000000000000000E+000, 0.500000000000000, 0.500000000000000,
  0.000000000000000E+000};
    index = 1;
    tblite_get_array_size_index(error, dict, &index, &ndim1, &ndim2, &ndim3);

    double* wbo_comp = (double*) malloc((get_array_dimension(ndim1, ndim2, ndim3))*sizeof(double));
    tblite_get_array_entry_label(error, dict, "bond-orders", wbo_comp);
    if (!check(wbo_comp, wbo, thr, natoms*natoms, "WBO for H2+ are not as expected should be 0.5!")){
        goto err;
    }

    tblite_delete(error);
    tblite_delete(ctx);
    tblite_delete(mol);
    tblite_delete(calc);
    tblite_delete(res);
    tblite_delete(dict);
    return 0;
err:
    if (tblite_check(error)) {
        char message[512];
        tblite_get_error(error, message, NULL);
        printf("[Fatal] %s\n", message);
    }

    if (tblite_check(ctx)) {
        char message[512];
        tblite_get_context_error(ctx, message, NULL);
        printf("[Fatal] %s\n", message);
    }

    tblite_delete(error);
    tblite_delete(ctx);
    tblite_delete(mol);
    tblite_delete(calc);
    tblite_delete(res);
    tblite_delete(dict);
    return 1;
}

int my_strcmp(const char *a, const char *b)
{
  for(; *a && *b && *a == *b; ++a, ++b)
    ;
  if(*a < *b)
    return -1;
  return *a > *b;
}

int test_post_processing_api()
{
    printf("Start test: Post Processing\n");
    tblite_error error = NULL;
    tblite_context ctx = NULL;
    tblite_structure mol = NULL;
    tblite_calculator calc = NULL;
    tblite_container cont = NULL;
    tblite_result res = NULL;
    tblite_double_dictionary dict = NULL;
    tblite_table table = NULL;
    tblite_param param = NULL;
    tblite_table table_extra = NULL;
    tblite_table bottom = NULL;
    const double thr = 5.0e-7;

    error = tblite_new_error();
    ctx = tblite_new_context();
    res = tblite_new_result();

    mol = get_structure_5(error);
    if (tblite_check(error))
        goto err;

    tblite_push_back_post_processing_str(ctx, calc, "bond-orders");
    if (!tblite_check(ctx))
        goto err;

    show(ctx);

    calc = tblite_new_gfn1_calculator(ctx, mol);
    if (!calc)
        goto err;

    tblite_push_back_post_processing_str(ctx, calc, "bond-orders");

    tblite_get_singlepoint(ctx, mol, calc, res);
    if (tblite_check(ctx))
        goto err;

    dict = tblite_get_post_processing_dict(error, res);
    if (!dict)
        goto err;

    int n_dict_entries = 0;
    n_dict_entries = tblite_get_n_entries_dict(error, dict);
    if (!check_int(n_dict_entries, 1, "Check number of entries in dict, double addition of wbo")) {
        goto err;
    }
    double dipole[3];
    double qp[6];
    tblite_get_result_dipole(error, res, dipole);
    if (!tblite_check(error))
        goto err;
    show(error);
    tblite_get_result_quadrupole(error, res, qp);
    if (!tblite_check(error))
        goto err;
    show(error);
    double dipm_dict[3];
    double qp_dict[6];
    int ndim1;
    int ndim2;
    int ndim3;
    tblite_get_array_size_label(error, dict, "molecular-dipole", &ndim1, &ndim2, &ndim3);
    if (!tblite_check(error))
        goto err;
    show(error);
    tblite_get_array_size_label(error, dict, "molecular-quadrupole", &ndim1, &ndim2, &ndim3);
    if (!tblite_check(error))
        goto err;
    show(error);

    tblite_get_array_entry_label(error, dict, "molecular-dipole", dipm_dict);
    if (!tblite_check(error))
        goto err;
    show(error);
    tblite_get_array_entry_label(error, dict, "molecular-quadrupole", qp_dict);
    if (!tblite_check(error))
        goto err;
    show(error);

    dict = NULL;

    tblite_push_back_post_processing_str(ctx, calc, "molmom");
    // Test that adding another wbo container will lead to nothing, i.e. there will be 3 entries in the dictionary
    tblite_push_back_post_processing_str(ctx, calc, "bond-orders");

    tblite_get_singlepoint(ctx, mol, calc, res);
    if (tblite_check(ctx))
        goto err;

    dict = tblite_get_post_processing_dict(error, res);
    if (tblite_check(error))
        goto err;
    if (!dict)
        goto err;

    n_dict_entries = 0;
    n_dict_entries = tblite_get_n_entries_dict(error, dict);
    if (tblite_check(error))
        goto err;
    if (!check_int(n_dict_entries, 3, "Check number of entries in dict")) {
        goto err;
    }

    ndim1 = 0;
    ndim2 = 0;
    ndim3 = 0;

    tblite_get_array_size_index(error, dict, &n_dict_entries, &ndim1, &ndim2, &ndim3);
    if (tblite_check(error))
        goto err;
    if (!check_int(ndim1, 6, "Check dimension of quadrupole tensor")) {
        goto err;
    }
    if (!check_int(ndim2, 0, "Check dimension of quadrupole tensor")) {
        goto err;
    }
    if (!check_int(ndim3, 0, "Check dimension of quadrupole tensor")) {
        goto err;
    }

    n_dict_entries = 2;

    tblite_get_array_size_index(error, dict, &n_dict_entries, &ndim1, &ndim2, &ndim3);
    if (tblite_check(error))
        goto err;
    if (!check_int(ndim1, 3, "Check dimension of dipole tensor")) {
        goto err;
    }
    if (!check_int(ndim2, 0, "Check dimension of dipole tensor")) {
        goto err;
    }
    if (!check_int(ndim3, 0, "Check dimension of dipole tensor")) {
        goto err;
    }

    n_dict_entries = 1;

    tblite_get_array_size_index(error, dict, &n_dict_entries, &ndim1, &ndim2, &ndim3);
    if (tblite_check(error))
        goto err;

    if (!check_int(ndim1, 21, "Check dimension of wbo tensor")) {
        goto err;
    }
    if (!check_int(ndim2, 21, "Check dimension of wbo tensor")) {
        goto err;
    }
    if (!check_int(ndim3, 0, "Check dimension of wbo tensor"))
    {
        goto err;
    }

    n_dict_entries = 4;

    tblite_get_array_size_index(error, dict, &n_dict_entries, &ndim1, &ndim2, &ndim3);
    if (!tblite_check(error))
        goto err;
    show(error);

    if (!check_int(ndim1, 0, "Check dimension of wbo tensor")) {
        goto err;
    }
    if (!check_int(ndim2, 0, "Check dimension of wbo tensor")) {
        goto err;
    }
    if (!check_int(ndim3, 0, "Check dimension of wbo tensor")) {
        goto err;
    }

    tblite_get_array_entry_label(error, dict, "molecular-dipole", dipm_dict);
    tblite_get_array_entry_label(error, dict, "molecular-quadrupole", qp_dict);
    tblite_get_result_dipole(error, res, dipole);
    if (tblite_check(error))
        goto err;
    tblite_get_result_quadrupole(error, res, qp);
    if (tblite_check(error))
        goto err;

    if (!check(dipm_dict, dipole, thr, 3, "Dipole from dict lookup and API are unequal!")){
        goto err;
    }
    if (!check(qp_dict, qp, thr, 6, "Dipole from dict lookup and API are unequal!")){
        goto err;
    }

    bottom = tblite_new_table(NULL);
    table_extra = tblite_new_table(NULL);
    table = tblite_new_table(NULL);
    param = tblite_new_param();
    tblite_export_gfn1_param(error, param);
    tblite_dump_param(error, param, table);

    table_extra = tblite_table_add_table(error, table, "post-processing");
    if (tblite_check(error))
        goto err;
    bottom = tblite_table_add_table(error, table_extra, "molecular-multipole");
    if (tblite_check(error))
        goto err;
    bool bo = true;
    tblite_table_set_bool(error, bottom, "dipole", &bo, 0);
    if (tblite_check(error))
        goto err;
    tblite_delete(param);
    tblite_push_back_post_processing_param(ctx, calc, param);
    if (!tblite_check(ctx))
        goto err;
    show(ctx);

    param = tblite_new_param();
    tblite_load_param(error, param, table);
    table = tblite_new_table(NULL);
    tblite_dump_param(error, param, table);
     if (tblite_check(error))
        goto err;
    tblite_delete(calc);
    calc = NULL;

    tblite_push_back_post_processing_param(ctx, calc, param);
    if (!tblite_check(ctx))
        goto err;
    show(ctx);

    calc = tblite_new_gfn1_calculator(ctx, mol);
    if (!calc)
        goto err;

    tblite_push_back_post_processing_param(ctx, calc, param);
    if (tblite_check(ctx))
        goto err;

    tblite_delete(res);
    res = tblite_new_result();
    tblite_get_singlepoint(ctx, mol, calc, res);
    if (tblite_check(ctx))
        goto err;
    dict = NULL;
    dict = tblite_get_post_processing_dict(error, res);
    if (tblite_check(error))
        goto err;
    if (!dict)
        goto err;

    n_dict_entries = 0;
    n_dict_entries = tblite_get_n_entries_dict(error, dict);
    if (tblite_check(error))
        goto err;
    if (!check_int(n_dict_entries, 1, "Check number of entries in dict, using param for push_back")) {
        goto err;
    }
    calc = tblite_new_gfn1_calculator(ctx, mol);
    cont = tblite_new_spin_polarization(ctx, mol, calc, 1.0);
    if (tblite_check(ctx))
        goto err;

    tblite_calculator_push_back(ctx, calc, &cont);
    if (tblite_check(ctx))
        goto err;

    if (!!cont)
        goto err;
    tblite_set_context_verbosity(ctx, 2);
    tblite_get_singlepoint(ctx, mol, calc, res);
    if (tblite_check(ctx))
        goto err;
    dict = NULL;
    dict = tblite_get_post_processing_dict(error, res);
    if (tblite_check(error))
        goto err;
    if (!dict)
        goto err;

    int index = 1;
    tblite_get_array_size_index(error, dict, &index, &ndim1, &ndim2, &ndim3);

    double* wbo_index = (double*) malloc((get_array_dimension(ndim1, ndim2, ndim3))*sizeof(double));
    tblite_get_array_entry_index(error, dict, &index, wbo_index);
    tblite_get_array_size_label(error, dict, "bond-orders", &ndim1, &ndim2, &ndim3);
    double* wbo_label = (double*) malloc((get_array_dimension(ndim1, ndim2, ndim3))*sizeof(double));
    tblite_get_array_entry_label(error, dict, "bond-orders", wbo_label);
    if (!check(wbo_label, wbo_index, thr, get_array_dimension(ndim1, ndim2, ndim3), "WBO for spin-polarized hamiltonian are not equal!")){
        goto err;
    }

    tblite_delete(error);
    tblite_delete(ctx);
    tblite_delete(mol);
    tblite_delete(calc);
    tblite_delete(cont);
    tblite_delete(res);
    tblite_delete(dict);
    tblite_delete(param);
    tblite_delete(table);
    tblite_delete(bottom);
    tblite_delete(table_extra);
    return 0;

    err:
    if (tblite_check(error)) {
        char message[512];
        tblite_get_error(error, message, NULL);
        printf("[Fatal] %s\n", message);
    }

    if (tblite_check(ctx)) {
        char message[512];
        tblite_get_context_error(ctx, message, NULL);
        printf("[Fatal] %s\n", message);
    }

    tblite_delete(error);
    tblite_delete(ctx);
    tblite_delete(mol);
    tblite_delete(calc);
    tblite_delete(cont);
    tblite_delete(res);
    tblite_delete(dict);
    tblite_delete(param);
    tblite_delete(table);
    tblite_delete(bottom);
    tblite_delete(table_extra);
    return 1;
}

int test_xtbml_api()
{
    tblite_error error = NULL;
    tblite_context ctx = NULL;
    tblite_structure mol = NULL;
    tblite_calculator calc = NULL;
    tblite_container cont = NULL;
    tblite_result res = NULL;
    tblite_double_dictionary dict = NULL;
    tblite_table table = NULL;
    tblite_table table_extra = NULL;
    tblite_table bottom = NULL;
    tblite_param param = NULL;

    error = tblite_new_error();
    ctx = tblite_new_context();
    res = tblite_new_result();

    mol = get_structure_5(error);
    if (tblite_check(error))
        goto err;

    calc = tblite_new_gfn1_calculator(ctx, mol);
    if (!calc)
        goto err;

    tblite_push_back_post_processing_str(ctx, calc, "xtbml");

    tblite_get_singlepoint(ctx, mol, calc, res);
    if (tblite_check(ctx))
        goto err;

    dict = tblite_get_post_processing_dict(error, res);
    if (!dict)
        goto err;

    int n_dict_entries = 0;
    n_dict_entries = tblite_get_n_entries_dict(error, dict);
    if (!check_int(n_dict_entries, 38, "Check number of entries in dict, double addition of wbo")) {
        goto err;
    }

    double CN_array[21];
    tblite_get_array_entry_label(error, dict, "CN_A", CN_array);
    if (tblite_check(error))
        goto err;


    bottom = tblite_new_table(NULL);
    table_extra = tblite_new_table(NULL);
    table = tblite_new_table(NULL);
    param = tblite_new_param();
    
    tblite_export_gfn1_param(error, param);
    if (tblite_check(error))
        goto err;
    tblite_dump_param(error, param, table);

    table_extra = tblite_table_add_table(error, table, "post-processing"); 
    if (tblite_check(error))
        goto err;
    bottom = tblite_table_add_table(error, table_extra, "xtbml");
    if (tblite_check(error))
        goto err;
    bool bo = true;
    tblite_table_set_bool(error, bottom, "geometry", &bo, 0);
    tblite_table_set_bool(error, bottom, "density", &bo, 0);
    tblite_table_set_bool(error, bottom, "orbital", &bo, 0);
    tblite_table_set_bool(error, bottom, "energy", &bo, 0);
    tblite_table_set_bool(error, bottom, "convolution", &bo, 0);
    tblite_table_set_bool(error, bottom, "tensorial-output", &bo, 0);

    tblite_delete(param);
    param = tblite_new_param();
    tblite_load_param(error, param, table);
    tblite_delete(calc);
    tblite_delete(dict);

    calc = tblite_new_gfn1_calculator(ctx, mol);
    if (!calc)
        goto err;

    tblite_push_back_post_processing_param(ctx, calc, param);
    if (tblite_check(ctx))
        goto err;

    tblite_delete(res);
    res = tblite_new_result();
    tblite_get_singlepoint(ctx, mol, calc, res);
    if (tblite_check(ctx))
        goto err;

    dict = tblite_get_post_processing_dict(error, res);
    if (!dict)
        goto err;

    n_dict_entries = 0;
    n_dict_entries = tblite_get_n_entries_dict(error, dict);
    if (!check_int(n_dict_entries, 101, "Check number of entries in dict, double addition of wbo")) {
        goto err;
    }
    
    tblite_delete(error);
    tblite_delete(ctx);
    tblite_delete(mol);
    tblite_delete(calc);
    tblite_delete(cont);
    tblite_delete(res);
    tblite_delete(dict);
    tblite_delete(param);
    tblite_delete(table);
    tblite_delete(bottom);
    tblite_delete(table_extra);
    return 0;
    err:
    if (tblite_check(error)) {
        char message[512];
        tblite_get_error(error, message, NULL);
        printf("[Fatal] %s\n", message);
    }

    if (tblite_check(ctx)) {
        char message[512];
        tblite_get_context_error(ctx, message, NULL);
        printf("[Fatal] %s\n", message);
    }

    tblite_delete(error);
    tblite_delete(ctx);
    tblite_delete(mol);
    tblite_delete(calc);
    tblite_delete(cont);
    tblite_delete(res);
    tblite_delete(dict);
    tblite_delete(param);
    tblite_delete(table);
    return 1;
}

int test_uninitialized_solvation()
{
    printf("Start test: Uninitialized Solvation\n");
    tblite_error error = NULL;
    tblite_structure mol = NULL;
    tblite_container cont = NULL;

    error = tblite_new_error();
    // check that we get an immediate return if error is not associated
    cont = tblite_new_gb_solvation_epsilon(error, mol, 0.0, 1, 1);
    if (cont != NULL) goto unexpected;
    error = tblite_new_error();

    //check if it fails when mol is not associated
    cont = tblite_new_cpcm_solvation_epsilon(error, mol, 0.0);
    if (!tblite_check(error))
        goto unexpected;
    show(error);

    tblite_delete(error);
    tblite_delete(mol);
    tblite_delete(cont);
    return 0;

unexpected:
    if (tblite_check(error)) {
        char message[512];
        tblite_get_error(error, message, NULL);
        printf("[Fatal] %s\n", message);
    }

    tblite_delete(error);
    tblite_delete(mol);
    tblite_delete(cont);
    return 1;
}

int test_solvation_cpcm_eps()
{
    printf("Start test: CPCM Solvation\n");
    tblite_error error = NULL;
    tblite_context ctx = NULL;
    tblite_structure mol = NULL;
    tblite_calculator calc = NULL;
    tblite_container cont = NULL;
    tblite_result res = NULL;
    const double thr = 1.0e-6;

    double energy;

    error = tblite_new_error();
    ctx = tblite_new_context();
    res = tblite_new_result();
    mol = get_structure_5(error);
    if (tblite_check(error))
        goto err;

    calc = tblite_new_gfn2_calculator(ctx, mol);
    if (!calc)
        goto err;

    cont = tblite_new_cpcm_solvation_epsilon(error, mol, 7.0);
    if (tblite_check(error))
        goto err;

    tblite_calculator_push_back(ctx, calc, &cont);
    if (tblite_check(ctx))
        goto err;

    tblite_get_singlepoint(ctx, mol, calc, res);
    if (tblite_check(ctx))
        goto err;

    tblite_get_result_energy(error, res, &energy);
    if (tblite_check(error))
        goto err;

    if (!check(energy, -28.43287176929, thr, "energy error"))
        goto err;

    tblite_delete(error);
    tblite_delete(ctx);
    tblite_delete(mol);
    tblite_delete(calc);
    tblite_delete(cont);
    tblite_delete(res);
    return 0;
err:
    if (tblite_check(error)) {
        char message[512];
        tblite_get_error(error, message, NULL);
        printf("[Fatal] %s\n", message);
    }

    if (tblite_check(ctx)) {
        char message[512];
        tblite_get_context_error(ctx, message, NULL);
        printf("[Fatal] %s\n", message);
    }

    tblite_delete(error);
    tblite_delete(ctx);
    tblite_delete(mol);
    tblite_delete(calc);
    tblite_delete(cont);
    tblite_delete(res);
    return 1;
}

int test_solvation_alpb_eps()
{
    printf("Start test: ALPB Solvation\n");
    tblite_error error = NULL;
    tblite_context ctx = NULL;
    tblite_structure mol = NULL;
    tblite_calculator calc = NULL;
    tblite_container cont = NULL;
    tblite_result res = NULL;
    const double thr = 1.0e-6;

    double energy;

    error = tblite_new_error();
    ctx = tblite_new_context();
    res = tblite_new_result();
    mol = get_structure_5(error);
    if (tblite_check(error))
        goto err;

    calc = tblite_new_gfn2_calculator(ctx, mol);
    if (!calc)
        goto err;

    cont = tblite_new_gb_solvation_epsilon(error, mol, 7.0, tblite_solvation_gbe, tblite_born_p16);
    if (tblite_check(error))
        goto err;

    tblite_calculator_push_back(ctx, calc, &cont);
    if (tblite_check(ctx))
        goto err;

    tblite_get_singlepoint(ctx, mol, calc, res);
    if (tblite_check(ctx))
        goto err;

    tblite_get_result_energy(error, res, &energy);
    if (tblite_check(error))
        goto err;

    if (!check(energy, -28.43674134364, thr, "energy error"))
        goto err;

    tblite_delete(error);
    tblite_delete(ctx);
    tblite_delete(mol);
    tblite_delete(calc);
    tblite_delete(cont);
    tblite_delete(res);
    return 0;
err:
    if (tblite_check(error)) {
        char message[512];
        tblite_get_error(error, message, NULL);
        printf("[Fatal] %s\n", message);
    }

    if (tblite_check(ctx)) {
        char message[512];
        tblite_get_context_error(ctx, message, NULL);
        printf("[Fatal] %s\n", message);
    }

    tblite_delete(error);
    tblite_delete(ctx);
    tblite_delete(mol);
    tblite_delete(calc);
    tblite_delete(cont);
    tblite_delete(res);
    return 1;
}

int test_solvation_alpb_gfn2()
{
    printf("Start test: ALPB(GFN2) Solvation\n");
    tblite_error error = NULL;
    tblite_context ctx = NULL;
    tblite_structure mol = NULL;
    tblite_calculator calc = NULL;
    tblite_container cont = NULL;
    tblite_result res = NULL;
    const double thr = 1.0e-6;

    double energy;

    error = tblite_new_error();
    ctx = tblite_new_context();
    res = tblite_new_result();
    mol = get_structure_5(error);
    if (tblite_check(error))
        goto err;

    calc = tblite_new_gfn2_calculator(ctx, mol);
    if (!calc)
        goto err;

    cont = tblite_new_alpb_solvation_solvent(error, mol, "ethanol", tblite_solvation_alpb_gfn2, tblite_state_bar1mol);
    if (tblite_check(error))
        goto err;

    tblite_calculator_push_back(ctx, calc, &cont);
    if (tblite_check(ctx))
        goto err;

    tblite_get_singlepoint(ctx, mol, calc, res);
    if (tblite_check(ctx))
        goto err;

    tblite_get_result_energy(error, res, &energy);
    if (tblite_check(error))
        goto err;

    if (!check(energy, -28.4455122, thr, "energy error"))
        goto err;

    tblite_delete(error);
    tblite_delete(ctx);
    tblite_delete(mol);
    tblite_delete(calc);
    tblite_delete(cont);
    tblite_delete(res);
    return 0;
err:
    if (tblite_check(error)) {
        char message[512];
        tblite_get_error(error, message, NULL);
        printf("[Fatal] %s\n", message);
    }

    if (tblite_check(ctx)) {
        char message[512];
        tblite_get_context_error(ctx, message, NULL);
        printf("[Fatal] %s\n", message);
    }

    tblite_delete(error);
    tblite_delete(ctx);
    tblite_delete(mol);
    tblite_delete(calc);
    tblite_delete(cont);
    tblite_delete(res);
    return 1;
}

int test_solvation_gbsa_gfn2()
{
    printf("Start test: GBSA(GFN2) Solvation\n");
    tblite_error error = NULL;
    tblite_context ctx = NULL;
    tblite_structure mol = NULL;
    tblite_calculator calc = NULL;
    tblite_container cont = NULL;
    tblite_result res = NULL;
    const double thr = 1.0e-6;

    double energy;

    error = tblite_new_error();
    ctx = tblite_new_context();
    res = tblite_new_result();
    mol = get_structure_5(error);
    if (tblite_check(error))
        goto err;

    calc = tblite_new_gfn2_calculator(ctx, mol);
    if (!calc)
        goto err;

    cont = tblite_new_alpb_solvation_solvent(error, mol, "water", tblite_solvation_gbsa_gfn2, tblite_state_gsolv);
    if (tblite_check(error))
        goto err;

    tblite_calculator_push_back(ctx, calc, &cont);
    if (tblite_check(ctx))
        goto err;

    tblite_get_singlepoint(ctx, mol, calc, res);
    if (tblite_check(ctx))
        goto err;

    tblite_get_result_energy(error, res, &energy);
    if (tblite_check(error))
        goto err;

    if (!check(energy, -28.439916755536, thr, "energy error"))
        goto err;

    tblite_delete(error);
    tblite_delete(ctx);
    tblite_delete(mol);
    tblite_delete(calc);
    tblite_delete(cont);
    tblite_delete(res);
    return 0;
err:
    if (tblite_check(error)) {
        char message[512];
        tblite_get_error(error, message, NULL);
        printf("[Fatal] %s\n", message);
    }

    if (tblite_check(ctx)) {
        char message[512];
        tblite_get_context_error(ctx, message, NULL);
        printf("[Fatal] %s\n", message);
    }

    tblite_delete(error);
    tblite_delete(ctx);
    tblite_delete(mol);
    tblite_delete(calc);
    tblite_delete(cont);
    tblite_delete(res);
    return 1;
}

int test_solvation_gb_eps()
{
    printf("Start test: GB Solvation\n");
    tblite_error error = NULL;
    tblite_context ctx = NULL;
    tblite_structure mol = NULL;
    tblite_calculator calc = NULL;
    tblite_container cont = NULL;
    tblite_result res = NULL;
    const double thr = 1.0e-6;

    double energy;

    error = tblite_new_error();
    ctx = tblite_new_context();
    res = tblite_new_result();
    mol = get_structure_5(error);
    if (tblite_check(error))
        goto err;

    calc = tblite_new_gfn2_calculator(ctx, mol);
    if (!calc)
        goto err;

    cont = tblite_new_gb_solvation_epsilon(error, mol, 7.0, tblite_solvation_gb, tblite_born_still);
    if (tblite_check(error))
        goto err;

    tblite_calculator_push_back(ctx, calc, &cont);
    if (tblite_check(ctx))
        goto err;

    tblite_get_singlepoint(ctx, mol, calc, res);
    if (tblite_check(ctx))
        goto err;

    tblite_get_result_energy(error, res, &energy);
    if (tblite_check(error))
        goto err;

    if (!check(energy, -28.4367683, thr, "energy error"))
        goto err;

    tblite_delete(error);
    tblite_delete(ctx);
    tblite_delete(mol);
    tblite_delete(calc);
    tblite_delete(cont);
    tblite_delete(res);
    return 0;
err:
    if (tblite_check(error)) {
        char message[512];
        tblite_get_error(error, message, NULL);
        printf("[Fatal] %s\n", message);
    }

    if (tblite_check(ctx)) {
        char message[512];
        tblite_get_context_error(ctx, message, NULL);
        printf("[Fatal] %s\n", message);
    }

    tblite_delete(error);
    tblite_delete(ctx);
    tblite_delete(mol);
    tblite_delete(calc);
    tblite_delete(cont);
    tblite_delete(res);
    return 1;
}

int test_solvation_alpb_gfn1()
{
    printf("Start test: ALPB(GFN1) Solvation\n");
    tblite_error error = NULL;
    tblite_context ctx = NULL;
    tblite_structure mol = NULL;
    tblite_calculator calc = NULL;
    tblite_container cont = NULL;
    tblite_result res = NULL;
    const double thr = 1.0e-6;

    double energy;

    error = tblite_new_error();
    ctx = tblite_new_context();
    res = tblite_new_result();
    mol = get_structure_5(error);
    if (tblite_check(error))
        goto err;

    calc = tblite_new_gfn1_calculator(ctx, mol);
    if (!calc)
        goto err;

    cont = tblite_new_alpb_solvation_solvent(error, mol, "ethanol", tblite_solvation_alpb_gfn1, tblite_state_bar1mol);
    if (tblite_check(error))
        goto err;

    tblite_calculator_push_back(ctx, calc, &cont);
    if (tblite_check(ctx))
        goto err;

    tblite_get_singlepoint(ctx, mol, calc, res);
    if (tblite_check(ctx))
        goto err;

    tblite_get_result_energy(error, res, &energy);
    if (tblite_check(error))
        goto err;

    if (!check(energy, -28.3572423, thr, "energy error"))
        goto err;

    tblite_delete(error);
    tblite_delete(ctx);
    tblite_delete(mol);
    tblite_delete(calc);
    tblite_delete(cont);
    tblite_delete(res);
    return 0;
err:
    if (tblite_check(error)) {
        char message[512];
        tblite_get_error(error, message, NULL);
        printf("[Fatal] %s\n", message);
    }

    if (tblite_check(ctx)) {
        char message[512];
        tblite_get_context_error(ctx, message, NULL);
        printf("[Fatal] %s\n", message);
    }

    tblite_delete(error);
    tblite_delete(ctx);
    tblite_delete(mol);
    tblite_delete(calc);
    tblite_delete(cont);
    tblite_delete(res);
    return 1;
}

int test_solvation_gbsa_gfn1()
{
    printf("Start test: GBSA(GFN1) Solvation\n");
    tblite_error error = NULL;
    tblite_context ctx = NULL;
    tblite_structure mol = NULL;
    tblite_calculator calc = NULL;
    tblite_container cont = NULL;
    tblite_result res = NULL;
    const double thr = 1.0e-6;

    double energy;

    error = tblite_new_error();
    ctx = tblite_new_context();
    res = tblite_new_result();
    mol = get_structure_5(error);
    if (tblite_check(error))
        goto err;

    calc = tblite_new_gfn1_calculator(ctx, mol);
    if (!calc)
        goto err;

    cont = tblite_new_alpb_solvation_solvent(error, mol, "thf", tblite_solvation_gbsa_gfn1, tblite_state_reference);
    if (tblite_check(error))
        goto err;

    tblite_calculator_push_back(ctx, calc, &cont);
    if (tblite_check(ctx))
        goto err;

    tblite_get_singlepoint(ctx, mol, calc, res);
    if (tblite_check(ctx))
        goto err;

    tblite_get_result_energy(error, res, &energy);
    if (tblite_check(error))
        goto err;

    if (!check(energy, -28.3593652, thr, "energy error"))
        goto err;

    tblite_delete(error);
    tblite_delete(ctx);
    tblite_delete(mol);
    tblite_delete(calc);
    tblite_delete(cont);
    tblite_delete(res);
    return 0;
err:
    if (tblite_check(error)) {
        char message[512];
        tblite_get_error(error, message, NULL);
        printf("[Fatal] %s\n", message);
    }

    if (tblite_check(ctx)) {
        char message[512];
        tblite_get_context_error(ctx, message, NULL);
        printf("[Fatal] %s\n", message);
    }

    tblite_delete(error);
    tblite_delete(ctx);
    tblite_delete(mol);
    tblite_delete(calc);
    tblite_delete(cont);
    tblite_delete(res);
    return 1;
}

int test_context_solver_api()
{
    printf("Start test: Solver API\n");
    tblite_error error = NULL;
    tblite_context ctx = NULL;
    tblite_structure mol = NULL;
    tblite_calculator calc = NULL;
    tblite_container cont = NULL;
    tblite_result res = NULL;
    const double thr = 1.0e-6;

    int natoms = 22;
    int num[22] = {7, 1, 6, 1, 6, 6, 1, 1, 1, 8, 6, 6, 1, 1, 1, 8, 7, 1, 6, 1, 1, 1};
    double xyz[3 * 22] = {
        2.65893135608838,
        -2.39249423371715,
        -3.66065400053935,
        3.49612941769371,
        -0.88484673975624,
        -2.85194146578362,
        -0.06354076626069,
        -2.63180732150005,
        -3.28819116275323,
        -1.07444177498884,
        -1.92306930149582,
        -4.93716401361053,
        -0.83329925447427,
        -5.37320588052218,
        -2.81379718546920,
        -0.90691285352090,
        -1.04371377845950,
        -1.04918016247507,
        -2.86418317801214,
        -5.46484901686185,
        -2.49961410229771,
        -0.34235262692151,
        -6.52310417728877,
        -4.43935278498325,
        0.13208660968384,
        -6.10946566962768,
        -1.15032982743173,
        -2.96060093623907,
        0.01043357425890,
        -0.99937552379387,
        3.76519127865000,
        -3.27106236675729,
        -5.83678272799149,
        6.47957316843231,
        -2.46911747464509,
        -6.21176914665408,
        7.32688324906998,
        -1.67889171278096,
        -4.51496113512671,
        6.54881843238363,
        -1.06760660462911,
        -7.71597456720663,
        7.56369260941896,
        -4.10015651865148,
        -6.82588105651977,
        2.64916867837331,
        -4.60764575400925,
        -7.35167957128511,
        0.77231592220237,
        -0.92788783332000,
        0.90692539619101,
        2.18437036702702,
        -2.20200039553542,
        0.92105755612696,
        0.01367202674183,
        0.22095199845428,
        3.27728206652909,
        1.67849497305706,
        0.53855308534857,
        4.43416031916610,
        -0.89254709011762,
        2.01704896333243,
        2.87780123699499,
        -1.32658751691561,
        -0.95404596601807,
        4.30967630773603,
    };

    error = tblite_new_error();
    // check that we get an immediate return if ctx is not associated
    ctx = tblite_new_context();
    res = tblite_new_result();

    mol = tblite_new_structure(error, natoms, num, xyz, NULL, NULL, NULL, NULL);
    if (tblite_check_error(error))
        goto err;

    calc = tblite_new_gfn2_calculator(ctx, mol);
    if (!calc)
        goto err;

    tblite_set_calculator_temperature(ctx, calc, 0.0);
    // Test wrong solver
    tblite_set_context_solver(ctx, 7);
    if (!tblite_check_context(ctx))
        goto err;
    show_context_error(ctx);

    tblite_set_context_solver(ctx, TBLITE_SOLVER_SYGVD);
    if (tblite_check_context(ctx))
        goto err;

    double gvd_energy = 0.0;

    tblite_get_singlepoint(ctx, mol, calc, res);
    if (tblite_check_context(ctx))
        goto err;

    tblite_get_result_energy(error, res, &gvd_energy);
    if (tblite_check_error(error))
        goto err;
    tblite_delete(ctx);
    ctx = tblite_new_context();

    tblite_set_context_solver(ctx, TBLITE_SOLVER_SP2);
    if (tblite_check_context(ctx))
        goto err;

    double dmp_energy = 0.0;

    tblite_delete(calc);
    calc = tblite_new_gfn2_calculator(ctx, mol);
    if (!calc)
        goto err;

    tblite_get_singlepoint(ctx, mol, calc, res);
    if (tblite_check_context(ctx))
        goto err;

    tblite_get_result_energy(error, res, &dmp_energy);
    if (tblite_check_error(error))
        goto err;

    if (!check(dmp_energy, gvd_energy, thr, "Too large difference between energy and gvd energy"))
        goto err;

    tblite_delete(ctx);
    ctx = tblite_new_context();

    tblite_set_context_solver(ctx, TBLITE_SOLVER_TRS4);
    if (tblite_check_context(ctx))
        goto err;

    dmp_energy = 0.0;

    tblite_delete(calc);
    calc = tblite_new_gfn2_calculator(ctx, mol);
    if (!calc)
        goto err;

    tblite_get_singlepoint(ctx, mol, calc, res);
    if (tblite_check_context(ctx))
        goto err;

    tblite_get_result_energy(error, res, &dmp_energy);
    if (tblite_check_error(error))
        goto err;

    if (!check(dmp_energy, gvd_energy, thr, "Too large difference between energy and gvd energy"))
        goto err;

    tblite_delete(ctx);
    ctx = tblite_new_context();

    tblite_set_context_solver(ctx, TBLITE_SOLVER_SP2_ACCEL);
    if (tblite_check_context(ctx))
        goto err;

    dmp_energy = 0.0;

    tblite_delete(calc);
    calc = tblite_new_gfn2_calculator(ctx, mol);
    if (!calc)
        goto err;

    tblite_get_singlepoint(ctx, mol, calc, res);
    if (tblite_check_context(ctx))
        goto err;

    tblite_get_result_energy(error, res, &dmp_energy);
    if (tblite_check_error(error))
        goto err;

    if (!check(dmp_energy, gvd_energy, thr, "Too large difference between energy and gvd energy"))
        goto err;

    return 0;
err:
    if (tblite_check_error(error))
    {
        char message[512];
        tblite_get_error(error, message, NULL);
        printf("[Fatal] %s\n", message);
    }

    if (tblite_check_context(ctx))
    {
        char message[512];
        tblite_get_context_error(ctx, message, NULL);
        printf("[Fatal] %s\n", message);
    }

    tblite_delete(error);
    tblite_delete(ctx);
    tblite_delete(mol);
    tblite_delete(calc);
    tblite_delete(cont);
    tblite_delete(res);
    return 1;
}

int main(void)
{
    int stat = 0;
    stat += test_version();
    stat += test_uninitialized_error();
    stat += test_uninitialized_context();
    stat += test_uninitialized_structure();
    stat += test_uninitialized_result();
    stat += test_uninitialized_calculator();
    stat += test_uninitialized_table();
    stat += test_uninitialized_param();
    stat += test_uninitialized_dict();
    stat += test_uninitialized_solvation();
    stat += test_empty_result();
    stat += test_invalid_structure();
    stat += test_table_builder();
    stat += test_param_load();
    stat += test_gfn2_si5h12();
    stat += test_ipea1_ch4();
    stat += test_gfn1_co2();
    stat += test_gfn2_convergence();
    stat += test_spgfn1();
    stat += test_calc_restart();
    stat += test_callback();
    stat += test_dict_api();
    stat += test_post_processing_api();
    stat += test_h2plus_wbo();
    stat += test_solvation_gb_eps();
    stat += test_solvation_alpb_eps();
    stat += test_solvation_cpcm_eps();
    stat += test_solvation_gbsa_gfn2();
    stat += test_solvation_gbsa_gfn1();
    stat += test_solvation_alpb_gfn2();
    stat += test_solvation_alpb_gfn1();
<<<<<<< HEAD
    stat += test_context_solver_api();
=======
    stat += test_xtbml_api();
>>>>>>> 171274c3
    return stat;
}<|MERGE_RESOLUTION|>--- conflicted
+++ resolved
@@ -3850,10 +3850,6 @@
     stat += test_solvation_gbsa_gfn1();
     stat += test_solvation_alpb_gfn2();
     stat += test_solvation_alpb_gfn1();
-<<<<<<< HEAD
-    stat += test_context_solver_api();
-=======
     stat += test_xtbml_api();
->>>>>>> 171274c3
     return stat;
 }