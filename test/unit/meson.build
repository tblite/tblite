# This file is part of tblite.
# SPDX-Identifier: LGPL-3.0-or-later
#
# tblite is free software: you can redistribute it and/or modify it under
# the terms of the GNU Lesser General Public License as published by
# the Free Software Foundation, either version 3 of the License, or
# (at your option) any later version.
#
# tblite is distributed in the hope that it will be useful,
# but WITHOUT ANY WARRANTY; without even the implied warranty of
# MERCHANTABILITY or FITNESS FOR A PARTICULAR PURPOSE.  See the
# GNU Lesser General Public License for more details.
#
# You should have received a copy of the GNU Lesser General Public License
# along with tblite.  If not, see <https://www.gnu.org/licenses/>.

# Create mstore as subproject for testing
mstore_dep = dependency(
  'mstore',
  version: '>=0.3.0',
  fallback: ['mstore', 'mstore_dep'],
  required: not meson.is_subproject(),
  default_options: [
    'default_library=static',
  ],
)
# If we do not find mstore and are a subproject, we just skip testing
if not mstore_dep.found()
  subdir_done()
endif

tests = [
  'cgto-ortho',
  'coulomb-charge',
  'coulomb-multipole',
  'coulomb-thirdorder',
<<<<<<< HEAD
  'density-matrix-purification',
=======
  'dispersion',
>>>>>>> 07c1221b
  'double-dictionary',
  'fit',
  'gfn1-xtb',
  'gfn2-xtb',
  'ceh',
  'hamiltonian',
  'halogen',
  'integral-overlap',
  'integral-multipole',
  'ipea1-xtb',
  'npy',
  'npz',
  'post-processing',
  'repulsion',
  'slater-expansion',
  'spin',
  'solvation-born',
  'solvation-cpcm',
  'solvation-surface',
  'solvation-cds',
  'solvation-shift',
  'tagged-io',
  'wavefunction-restart',
  'xtb-param',
  'xtb-external',
  'xtbml',
]

test_srcs = files(
  'main.f90',
)
foreach t : tests
  test_srcs += files('test_@0@.f90'.format(t.underscorify()))
endforeach

tester = executable(
  'tester',
  sources: test_srcs,
  dependencies: [tblite_dep, mstore_dep],
  link_language: 'fortran',
)

foreach t : tests
  test(t, tester, args: t, suite: 'unit')
endforeach<|MERGE_RESOLUTION|>--- conflicted
+++ resolved
@@ -34,11 +34,8 @@
   'coulomb-charge',
   'coulomb-multipole',
   'coulomb-thirdorder',
-<<<<<<< HEAD
   'density-matrix-purification',
-=======
   'dispersion',
->>>>>>> 07c1221b
   'double-dictionary',
   'fit',
   'gfn1-xtb',
