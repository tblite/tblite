--- conflicted
+++ resolved
@@ -44,11 +44,7 @@
   'integral-overlap',
   'integral-multipole',
   'ipea1-xtb',
-<<<<<<< HEAD
-  'ncoord-gfn',
-=======
   'ncoord',
->>>>>>> bd04e0ce
   'post-processing',
   'repulsion',
   'slater-expansion',
