--- conflicted
+++ resolved
@@ -50,13 +50,7 @@
    use test_wavefunction_restart, only : collect_wavefunction_restart
    use test_xtb_external, only : collect_xtb_external
    use test_xtb_param, only : collect_xtb_param
-<<<<<<< HEAD
-   use test_double_dictionary, only : collect_double_dictionary
-   use tblite_test_post_processing, only : collect_post_processing
-   use test_density_matrix_purification, only : collect_DMP
-=======
    use test_xtbml, only : collect_xtbml
->>>>>>> 171274c3
    implicit none
    integer :: stat, is
    character(len=:), allocatable :: suite_name, test_name
@@ -95,13 +89,8 @@
       new_testsuite("gfn2-xtb", collect_gfn2_xtb), &
       new_testsuite("xtb-external", collect_xtb_external), &
       new_testsuite("spin", collect_spin), &
-<<<<<<< HEAD
-      new_testsuite("density-matrix-purification", collect_DMP), &
-      new_testsuite("xtb-param", collect_xtb_param) &
-=======
       new_testsuite("xtb-param", collect_xtb_param), &
       new_testsuite("xtbml", collect_xtbml) &
->>>>>>> 171274c3
       ]
 
    call get_argument(1, suite_name)
