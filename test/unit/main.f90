--- conflicted
+++ resolved
@@ -45,10 +45,7 @@
    use test_xtb_param, only : collect_xtb_param
    use test_double_dictionary, only : collect_double_dictionary
    use tblite_test_post_processing, only : collect_post_processing
-<<<<<<< HEAD
    use tblite_test_xtbml, only : collect_xtbml
-=======
->>>>>>> bd04e0ce
    implicit none
    integer :: stat, is
    character(len=:), allocatable :: suite_name, test_name
