--- conflicted
+++ resolved
@@ -31,11 +31,7 @@
       new_unittest("read in toml-structured file", test_read_in_toml), &
       new_unittest("write toml-structured output and read in again", test_write_read_toml), &
       new_unittest("check equal operator", test_equal_operator), &
-<<<<<<< HEAD
-      new_unittest("check equal operator for two different dicts", test_equal_operator_different_dict, should_fail=.true.) &
-=======
       new_unittest("check equal operator for two different dicts", test_equal_operator_different_dict) &
->>>>>>> bd04e0ce
       ]
 end subroutine collect_double_dictionary
 
@@ -71,11 +67,7 @@
    call check(error, dict%get_n_entries(), 1)
    if (allocated(error)) return
    call dict%get_entry("test3", array3)
-<<<<<<< HEAD
-   call check(error, sum(ini_dict%record(2)%array3 - array3), 0.0_wp) 
-=======
    call check(error, sum(ini_dict%record(3)%array3 - array3), 0.0_wp) 
->>>>>>> bd04e0ce
    if (allocated(error)) return
 end subroutine
 
@@ -433,13 +425,8 @@
    type(double_dictionary_type), intent(inout) :: dict
    real(wp), allocatable :: array1(:), array2(:), array3(:)
    allocate(array1(4), source = 1.0_wp)
-<<<<<<< HEAD
-   allocate(array2(6), source = 2.0_wp)
-   allocate(array3(9), source = 0.0_wp)
-=======
    allocate(array2(6*4), source = 2.0_wp)
    allocate(array3(9*6*4), source = 0.0_wp)
->>>>>>> bd04e0ce
 
    call dict%add_entry("test1", array1)
 
@@ -573,12 +560,6 @@
    type(double_dictionary_type) :: dict, dict1
    integer :: io = 42
 
-<<<<<<< HEAD
-   call fill_test_dict_1d_array(dict)
-   open(newunit=io, status="scratch")
-   call dict%dump(io, error)
-   rewind io
-=======
    call fill_test_dict(dict)
    open(newunit=io, status="scratch")
    call dict%dump(io, error)
@@ -592,13 +573,10 @@
       return
    end if
    deallocate(error)
->>>>>>> bd04e0ce
    call dict1%load(io, error)
    close(io)
    call check(error, (dict == dict1)) 
 
-<<<<<<< HEAD
-=======
    call dict%dump("test.toml", error)
    dict1 = double_dictionary_type(record=null())
    call dict1%load("test.tom", error)
@@ -613,7 +591,6 @@
 
    call check(error, (dict == dict1))
 
->>>>>>> bd04e0ce
 end subroutine
 
 subroutine test_read_in_toml(error)
@@ -632,8 +609,6 @@
    close(io)
    
    call check(error, (dict%get_n_entries() == 2))
-<<<<<<< HEAD
-=======
 
    open(newunit=io, status="scratch")
    write(io, '(a)') &
@@ -651,7 +626,6 @@
    end if
    deallocate(error)
    
->>>>>>> bd04e0ce
 end subroutine
 
 subroutine test_equal_operator(error)
@@ -662,33 +636,6 @@
    call fill_test_dict(dict_)
 
    call check(error, (dict == dict_))
-<<<<<<< HEAD
-
-end subroutine
-
-subroutine test_equal_operator_different_dict(error)
-   type(error_type), allocatable, intent(out) :: error
-   type(double_dictionary_type) :: dict, dict1, dict2
-   real(wp), allocatable :: array1(:)
-   allocate(array1(4), source = 1.0_wp)
-   call fill_test_dict(dict)
-   call fill_test_dict_1d_array(dict1)
-
-   call check(error, (dict == dict1))
-
-   call fill_test_dict_other_entries(dict2)
-
-   call check(error, (dict == dict2))
-
-   call dict2%remove_entry("test3")
-
-   call check(error, (dict == dict2))
-
-   call dict2%add_entry("test_", array1)
-
-   call check(error, (dict == dict2))
-=======
->>>>>>> bd04e0ce
 
 end subroutine
 
