! This file is part of tblite.
! SPDX-Identifier: LGPL-3.0-or-later
!
! tblite is free software: you can redistribute it and/or modify it under
! the terms of the GNU Lesser General Public License as published by
! the Free Software Foundation, either version 3 of the License, or
! (at your option) any later version.
!
! tblite is distributed in the hope that it will be useful,
! but WITHOUT ANY WARRANTY; without even the implied warranty of
! MERCHANTABILITY or FITNESS FOR A PARTICULAR PURPOSE.  See the
! GNU Lesser General Public License for more details.
!
! You should have received a copy of the GNU Lesser General Public License
! along with tblite.  If not, see <https://www.gnu.org/licenses/>.

!> Implementation of the driver entry points for the singlepoint runner
module tblite_driver_guess
   use, intrinsic :: iso_fortran_env, only : error_unit, input_unit
   use mctc_env, only : error_type, fatal_error, wp
   use mctc_io, only : structure_type, read_structure, filetype
   use mctc_io_constants, only : codata
   use mctc_io_convert, only : aatoau, ctoau
   use tblite_cli, only : guess_config
   use tblite_basis_type, only : basis_type
   use tblite_container, only : container_type
   use tblite_context, only : context_type, context_terminal, escape
   use tblite_external_field, only : electric_field
   use tblite_lapack_solver, only : lapack_solver
   use tblite_output_ascii
   use tblite_wavefunction, only : wavefunction_type, new_wavefunction, &
   & sad_guess, eeq_guess, get_molecular_dipole_moment
   use tblite_xtb_calculator, only : xtb_calculator
   use tblite_ceh_singlepoint, only : ceh_singlepoint
   use tblite_ceh_ceh, only : new_ceh_calculator

   implicit none
   private

   public :: main

   interface main
      module procedure :: guess_main
   end interface

   real(wp), parameter :: kt = 3.166808578545117e-06_wp
   real(wp), parameter :: jtoau = 1.0_wp / (codata%me*codata%c**2*codata%alpha**2)
   !> Convert V/Å = J/(C·Å) to atomic units
   real(wp), parameter :: vatoau = jtoau / (ctoau * aatoau)

contains


   subroutine guess_main(config, error)
      type(guess_config), intent(in) :: config
      type(error_type), allocatable, intent(out) :: error

      type(structure_type) :: mol
      character(len=:), allocatable :: method, filename
      integer :: unpaired, charge, unit
      real(wp) :: dpmom(3)
      type(context_type) :: ctx
      type(xtb_calculator):: calc_ceh
      type(wavefunction_type) :: wfn_ceh
      real(wp), allocatable :: qat(:)
      real(wp), allocatable :: dpat(:,:)

      ctx%terminal = context_terminal(config%color)
      ctx%solver = lapack_solver(config%solver)

      if (config%input == "-") then
         if (allocated(config%input_format)) then
            call read_structure(mol, input_unit, config%input_format, error)
         else
            call read_structure(mol, input_unit, filetype%xyz, error)
         end if
      else
         call read_structure(mol, config%input, error, config%input_format)
      end if
      if (allocated(error)) return

      if (config%grad) then
         call fatal_error(error, "Charge gradient not yet implemented.")
      end if
      if (allocated(error)) return

      if (allocated(config%charge)) then
         mol%charge = config%charge
      else
         filename = join(dirname(config%input), ".CHRG")
         if (exists(filename)) then
            call read_file(filename, charge, error)
            if (allocated(error)) return
            if (config%verbosity > 0) &
            & call info(ctx, "Molecular charge read from '"//filename//"'")
            mol%charge = charge
         end if
      end if
      if (allocated(error)) return

      if (allocated(config%spin)) then
         mol%uhf = config%spin
      else
         filename = join(dirname(config%input), ".UHF")
         if (exists(filename)) then
            call read_file(filename, unpaired, error)
            if (allocated(error)) return
            if (config%verbosity > 0) &
            & call info(ctx, "Molecular spin read from '"//filename//"'")
            mol%uhf = unpaired
         end if
      end if
      if (allocated(error)) return

<<<<<<< HEAD
      nspin = 1
      call new_gfn2_calculator(calc, mol, error)
      call new_wavefunction(wfn, mol%nat, calc%bas%nsh, calc%bas%nao, nspin, config%etemp_guess * kt)

=======
>>>>>>> 55c4c458
      method = "ceh"
      if (allocated(config%method)) method = config%method
      if (method == "ceh") then
         call new_ceh_calculator(calc_ceh, mol, error)
         call new_wavefunction(wfn_ceh, mol%nat, calc_ceh%bas%nsh, calc_ceh%bas%nao, 1, config%etemp_guess * kt)
      end if

      if (allocated(config%efield) .and. config%method == "ceh") then
         block
            class(container_type), allocatable :: cont
            cont = electric_field(config%efield*vatoau)
            call calc_ceh%push_back(cont)
         end block
      end if

      if (config%verbosity > 0) then
         select case(method)
         case default
            call fatal_error(error, "Unknown method '"//method//"' requested")
         case("sad")
            call ctx%message("Superposition of atomic densities (SAD) guess")
            call ctx%message("")
         case("eeq")
            call ctx%message("Electronegativity equilibration (EEQ) guess")
            call ctx%message("")
         case("ceh")
            call ctx%message(calc_ceh%info(config%verbosity, " | "))
         end select
      end if

      allocate(qat(mol%nat), dpat(3, mol%nat), source=0.0_wp)
      select case(method)
      case default
         call fatal_error(error, "Unknown method '"//method//"' requested")
      case("sad")
         call sad_guess(mol, qat, dpat)
      case("eeq")
         call eeq_guess(mol, qat, dpat)
      case("ceh")
         call ceh_singlepoint(ctx, calc_ceh, mol, error, wfn_ceh, config%accuracy, config%verbosity)
         if (ctx%failed()) then
            call fatal(ctx, "CEH singlepoint calculation failed")
            do while(ctx%failed())
               call ctx%get_error(error)
               write(error_unit, '("->", 1x, a)') error%message
            end do
            error stop
         end if
         qat = wfn_ceh%qat(:, 1)
         dpat = wfn_ceh%dpat(:, :, 1)
      end select
      if (allocated(error)) return

      call get_molecular_dipole_moment(mol, qat, dpat, dpmom)
      call ascii_atomic_charges(ctx%unit, 1, mol, qat)
      call ascii_dipole_moments(ctx%unit, 1, mol, dpat, dpmom)

      if (config%json) then
         open(file=config%json_output, newunit=unit)
         call json_results(unit, "  ", charges=qat)
         close(unit)
         if (config%verbosity > 0) then
            call info(ctx, "JSON dump of results written to '"//config%json_output//"'")
         end if
      end if
   end subroutine guess_main


   subroutine info(ctx, message)
      type(context_type), intent(inout) :: ctx
      character(len=*), intent(in) :: message

      call ctx%message( &
      & escape(ctx%terminal%bold) // "[" // &
      & escape(ctx%terminal%bold_cyan) // "Info" // &
      & escape(ctx%terminal%bold) // "]" // &
      & escape(ctx%terminal%reset) // " " // &
      & message)
   end subroutine info


   subroutine warn(ctx, message)
      type(context_type), intent(inout) :: ctx
      character(len=*), intent(in) :: message

      call ctx%message( &
      & escape(ctx%terminal%bold) // "[" // &
      & escape(ctx%terminal%bold_yellow) // "Warn" // &
      & escape(ctx%terminal%bold) // "]" // &
      & escape(ctx%terminal%reset) // " " // &
      & message)
   end subroutine warn


   subroutine fatal(ctx, message)
      type(context_type), intent(inout) :: ctx
      character(len=*), intent(in) :: message

      call ctx%message( &
      & escape(ctx%terminal%bold) // "[" // &
      & escape(ctx%terminal%bold_red) // "Fatal" // &
      & escape(ctx%terminal%bold) // "]" // &
      & escape(ctx%terminal%reset) // " " // &
      & message)
   end subroutine fatal

   !> Extract dirname from path
   function dirname(filename)
      character(len=*), intent(in) :: filename
      character(len=:), allocatable :: dirname

      dirname = filename(1:scan(filename, "/\", back=.true.))
      if (len_trim(dirname) == 0) dirname = "."
   end function dirname


   !> Construct path by joining strings with os file separator
   function join(a1, a2) result(path)
      use mctc_env_system, only : is_windows
      character(len=*), intent(in) :: a1, a2
      character(len=:), allocatable :: path
      character :: filesep

      if (is_windows()) then
         filesep = '\'
      else
         filesep = '/'
      end if

      path = a1 // filesep // a2
   end function join


   !> test if pathname already exists
   function exists(filename)
      character(len=*), intent(in) :: filename
      logical :: exists
      inquire(file=filename, exist=exists)
   end function exists


   subroutine read_file(filename, val, error)
      use mctc_io_utils, only : next_line, read_next_token, io_error, token_type
      character(len=*), intent(in) :: filename
      integer, intent(out) :: val
      type(error_type), allocatable, intent(out) :: error

      integer :: io, stat, lnum, pos
      type(token_type) :: token
      character(len=:), allocatable :: line

      lnum = 0

      open(file=filename, newunit=io, status='old', iostat=stat)
      if (stat /= 0) then
         call fatal_error(error, "Error: Could not open file '"//filename//"'")
         return
      end if

      call next_line(io, line, pos, lnum, stat)
      if (stat == 0) &
         call read_next_token(line, pos, token, val, stat)
      if (stat /= 0) then
         call io_error(error, "Cannot read value from file", line, token, &
            filename, lnum, "expected integer value")
         return
      end if

      close(io, iostat=stat)

   end subroutine read_file


end module tblite_driver_guess<|MERGE_RESOLUTION|>--- conflicted
+++ resolved
@@ -112,13 +112,6 @@
       end if
       if (allocated(error)) return
 
-<<<<<<< HEAD
-      nspin = 1
-      call new_gfn2_calculator(calc, mol, error)
-      call new_wavefunction(wfn, mol%nat, calc%bas%nsh, calc%bas%nao, nspin, config%etemp_guess * kt)
-
-=======
->>>>>>> 55c4c458
       method = "ceh"
       if (allocated(config%method)) method = config%method
       if (method == "ceh") then
