--- conflicted
+++ resolved
@@ -388,11 +388,7 @@
          iarg = iarg + 1 
          call list%get(iarg, config%post_processing)
          if (.not.allocated(config%post_processing)) then
-<<<<<<< HEAD
-            call fatal_error(error, "Missing argument for ml_features")
-=======
             call fatal_error(error, "Missing argument for post processing")
->>>>>>> 851a606b
             exit
          end if
       case("--acc")
