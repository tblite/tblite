--- conflicted
+++ resolved
@@ -26,11 +26,7 @@
    use tblite_lapack_solver, only : lapack_algorithm
    use tblite_purification_solver_context, only : purification_type, purification_precision, purification_runmode
    use tblite_solvation, only : solvation_input, cpcm_input, alpb_input, &
-<<<<<<< HEAD
-      & cds_input, shift_input, solvent_data, get_solvent_data, solutionState, born_kernel
-=======
       & cds_input, shift_input, solvent_data, get_solvent_data, solution_state, born_kernel
->>>>>>> ccc00f21
    use tblite_version, only : get_tblite_version
    use iso_c_binding
    implicit none
@@ -260,16 +256,10 @@
    integer :: iarg, narg, sol_state
    logical :: getopts
    character(len=:), allocatable :: arg
-<<<<<<< HEAD
-   logical :: alpb, solvent_not_found
-   integer :: kernel
-   type(solvent_data) :: solvent
-=======
    logical :: solvent_not_found, parametrized_solvation
    logical, allocatable :: alpb
    integer, allocatable :: kernel, sol_state
    type(solvent_data), allocatable :: solvent
->>>>>>> ccc00f21
 
    iarg = start
    getopts = .true.
@@ -394,18 +384,11 @@
          end select
 
       case("--cpcm")
-<<<<<<< HEAD
-         if (allocated(config%solvation)) then
-            call fatal_error(error, "Cannot use multiple solvation models")
-            exit
-         end if
-=======
          if (allocated(solvent)) then
             call fatal_error(error, "Cannot use multiple solvation models")
             exit
          end if
          parametrized_solvation = .false.
->>>>>>> ccc00f21
 
          ! Check for solvent information
          iarg = iarg + 1
@@ -415,10 +398,7 @@
             exit
          end if
          solvent_not_found = .false.
-<<<<<<< HEAD
-=======
          allocate(solvent)
->>>>>>> ccc00f21
          solvent = get_solvent_data(arg)
          if (solvent%eps <= 0.0_wp) then
             solvent_not_found = .true.
@@ -426,20 +406,6 @@
          end if
          if (allocated(error)) exit
 
-<<<<<<< HEAD
-      case("--alpb", "--gbsa")
-         if (allocated(config%solvation)) then
-            call fatal_error(error, "Cannot use multiple solvation models")
-            exit
-         end if 
-         if (arg == "--alpb") then
-            alpb = .true.
-            kernel = born_kernel%p16
-         else 
-            alpb = .false.
-            kernel = born_kernel%still
-         end if
-=======
       case("--gb", "--gbe")
          if (allocated(solvent)) then
             call fatal_error(error, "Cannot use multiple solvation models")
@@ -447,7 +413,6 @@
          end if 
          parametrized_solvation = .false.
          alpb = arg == "--gbe"
->>>>>>> ccc00f21
 
          ! Check for solvent information
          iarg = iarg + 1
@@ -456,11 +421,7 @@
             call fatal_error(error, "Missing argument for ALPB/GBSA")
             exit
          end if
-<<<<<<< HEAD
-         solvent_not_found = .false.
-=======
          allocate(solvent)
->>>>>>> ccc00f21
          solvent = get_solvent_data(arg)
          if (solvent%eps <= 0.0_wp) then
             solvent_not_found = .true. 
@@ -468,41 +429,6 @@
          end if
          if (allocated(error)) exit
 
-<<<<<<< HEAD
-         ! Check for optional solution state 
-         sol_state = solutionState%gsolv
-         iarg = iarg + 1
-         call list%get(iarg, arg)
-         if (allocated(arg)) then
-            if (arg == "gsolv") then
-               sol_state = solutionState%gsolv
-            else if (arg == "bar1mol") then
-               sol_state = solutionState%bar1mol
-            else if (arg == "reference") then
-               sol_state = solutionState%reference
-            else
-               iarg = iarg - 1
-            end if
-         end if
-
-         ! Configure the solvation model 
-         allocate(config%solvation)
-         if (solvent_not_found) then
-            ! Setup ALPB/GBSA without parametrization
-            config%solvation%alpb = alpb_input(solvent%eps, alpb=alpb)
-            if (sol_state /= solutionState%gsolv) then 
-               call fatal_error(error, "Solution state shift is only supported for named solvents")
-               exit
-            end if 
-         else 
-            ! Setup ALPB/GBSA with CDS and shift with empirical parameters
-            config%solvation%alpb = alpb_input(solvent%eps, solvent=solvent%solvent, &
-               & kernel=kernel, alpb=alpb)
-            config%solvation%cds = cds_input(alpb=alpb, solvent=solvent%solvent)
-            config%solvation%shift = shift_input(alpb=alpb, solvent=solvent%solvent, &
-               & state=sol_state)
-         end if 
-=======
       case("--alpb", "--gbsa")
          if (allocated(solvent)) then
             call fatal_error(error, "Cannot use multiple solvation models")
@@ -521,7 +447,6 @@
          allocate(solvent)
          solvent = get_solvent_data(arg)
          if (allocated(error)) exit
->>>>>>> ccc00f21
 
       case("--param")
          if (allocated(config%param)) then
