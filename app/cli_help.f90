--- conflicted
+++ resolved
@@ -120,27 +120,6 @@
       "      --solver <name>      Electronic solver for SCF, possible options:"//nl//&
       "                           gvd (default), and gvr"//nl//&
       "      --efield <real>,<real>,<real>"//nl//&
-<<<<<<< HEAD
-      "                          Homogeneous electric field in V/Å."//nl//&
-      "--alpb <real>             Use analytical linearized Poisson-Boltzmann solvation."//nl//&
-      "                          Solvent is specified by dielectric constant."//nl//&
-      "--gbsa <real>             Use generalized Born solvation model."//nl//&
-      "                          Solvent is specified by dielectric constant."//nl//&
-      "--cpcm <real>             Use polarizable continuum solvation model."//nl//&
-      "                          Solvent is specified by dielectric constant."//nl//&
-      "      --spin-polarized    Use spin-polarized xTB Hamiltonian"//nl//&
-      "--post-processing <file>  Add post processing methods to the calculation"//nl//&
-      "                          by using a toml file as input."//nl//&
-      "--post-processing <name>  Add post processing methods to the calculation,"//nl//&
-      "                          Mayer-Wiberg bond orders are computed by default."//nl//&
-      "                          Options: molmom (molecular multipole moments)"//nl//& 
-      "      --grad [file]       Evaluate molecular gradient and virial"//nl//&
-      "                          Results are stored in file (default: tblite.txt)"//nl//&
-      "      --json [file]       Dump results as JSON output (default: tblite.json)"//nl//&
-      "  -i, --input <format>    Hint for the format of the input file"//nl//&
-      "  -v, --verbose           Increase verbosity of printout"//nl//&
-      "  -s, --silent            Reduce verbosity of printout"//nl//&
-=======
       "                           Homogeneous electric field in V/Å."//nl//&
       "--alpb <real>              Use analytical linearized Poisson-Boltzmann solvation."//nl//&
       "                           Solvent is specified by dielectric constant."//nl//&
@@ -160,7 +139,6 @@
       "  -i, --input <format>     Hint for the format of the input file"//nl//&
       "  -v, --verbose            Increase verbosity of printout"//nl//&
       "  -s, --silent             Reduce verbosity of printout"//nl//&
->>>>>>> bd04e0ce
       help_text_general//nl//&
       ""//nl//&
       help_text_response
