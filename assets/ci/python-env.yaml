name: python
channels:
  - conda-forge
dependencies:
  - python
  - pip
  - python-build
  - pkgconfig
  - pytest
  - pytest-cov
  - coverage
  - cffi
  - numpy
  - ase
  - qcelemental
  - matplotlib-base
<<<<<<< HEAD
  - 'meson<1.8.0'
=======
  - meson !=1.8.0
  - setuptools
>>>>>>> 171274c3
<|MERGE_RESOLUTION|>--- conflicted
+++ resolved
@@ -14,9 +14,5 @@
   - ase
   - qcelemental
   - matplotlib-base
-<<<<<<< HEAD
-  - 'meson<1.8.0'
-=======
   - meson !=1.8.0
-  - setuptools
->>>>>>> 171274c3
+  - setuptools