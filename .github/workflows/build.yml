name: CI

on: [push, pull_request]

env:
  BUILD_DIR: _build
  PIP_PACKAGES: >-
<<<<<<< HEAD
    meson==1.7.2 
=======
    meson!=1.8.0
>>>>>>> 171274c3
    cmake
    ninja
    gcovr
  PIP_EXTRAS: >-
    pkgconfig
    pytest
    pytest-cov
    cffi
    numpy
    ase
    matplotlib
    qcelemental

jobs:
  build:
    runs-on: ${{ matrix.os }}
    strategy:
      fail-fast: false
      matrix:
        os: [ubuntu-latest, macos-latest]
        build-type: [debug]
        toolchain:
          - {compiler: gcc, version: '12', build: meson}
          - {compiler: gcc, version: '12', build: cmake}

        include:
        - os: ubuntu-latest
          build-type: coverage
          toolchain: {compiler: gcc, version: '10', build: meson}

        - os: ubuntu-latest
          build-type: debug
          toolchain: {compiler: gcc, version: '11', build: meson}

        - os: ubuntu-latest
          build-type: debug
          toolchain: {compiler: gcc, version: '13', build: meson}

        - os: ubuntu-latest
          build-type: debug
          toolchain: {compiler: gcc, version: '14', build: meson}

        - os: ubuntu-latest
          build-type: debug
          toolchain: {compiler: intel-classic, version: '2021.2', mkl_version: '2021.2.0', build: meson}

        - os: ubuntu-latest
          build-type: debug
          toolchain: {compiler: intel, version: '2024.1', mkl_version: '2024.1', build: meson}

        - os: ubuntu-latest
          build-type: debug
          toolchain: {compiler: intel, version: '2025.1', mkl_version: '2025.1', build: meson}

        - os: ubuntu-latest
          build-type: debug
          toolchain: {compiler: gcc, version: '12', build: fpm}

        # - os: windows-latest
        #   build: meson
        #   build-type: debug
        #   compiler: gcc
        #   shell: msys2 {0}

    defaults:
      run:
        shell: bash

    env:
      PYTHON_V: 3.9

    steps:
    - name: Checkout code
      uses: actions/checkout@v4

    - uses: actions/setup-python@v5
      with:
        python-version: ${{ env.PYTHON_V }}

    - name: Install LAPACK (macOS)
      if: ${{ contains(matrix.os, 'macos') && matrix.toolchain.compiler == 'gcc' }}
      run: |
        brew install openblas
        echo "PKG_CONFIG_PATH=/usr/local/opt/openblas/lib/pkgconfig" >> $GITHUB_ENV
        echo "LDFLAGS=-L/opt/homebrew/opt/openblas/lib" >> $GITHUB_ENV
        echo "CPPFLAGS=-I/opt/homebrew/opt/openblas/include" >> $GITHUB_ENV

    - name: Install LAPACK (Linux)
      if: ${{ contains(matrix.os, 'ubuntu') && matrix.toolchain.compiler == 'gcc' }}
      run: |
        sudo apt-get update
        sudo apt-get install -y liblapack-dev

    - name: Install fpm
      if: ${{ matrix.toolchain.build == 'fpm' }}
      uses: fortran-lang/setup-fpm@v7  # fpm 0.11.0
      with:
        github-token: ${{ secrets.GITHUB_TOKEN }}

    - name: Prepare for cache restore
      if: ${{ contains(matrix.toolchain.compiler, 'intel') }}
      run: |
        sudo mkdir -p /opt/intel
        sudo chown $USER /opt/intel

    - name: Cache Intel installation
      if: ${{ contains(matrix.toolchain.compiler, 'intel') }}
      id: cache-install
      uses: actions/cache@v4
      with:
        path: /opt/intel/oneapi
        key: install-${{ matrix.toolchain.compiler }}-${{ matrix.toolchain.version }}-${{ matrix.toolchain.mkl_version }}-${{ matrix.os }}

    - name: Install GCC Compiler
      if: ${{ contains(matrix.toolchain.compiler, 'gcc') }}
      uses: fortran-lang/setup-fortran@v1
      with:
        compiler: ${{ matrix.toolchain.compiler }}
        version: ${{ matrix.toolchain.version }}

    - name: Install Intel Compiler (Linux)
      if: ${{ contains(matrix.os, 'ubuntu') && contains(matrix.toolchain.compiler, 'intel') && steps.cache-install.outputs.cache-hit != 'true' }}
      uses: fortran-lang/setup-fortran@v1
      with:
        compiler: ${{ matrix.toolchain.compiler }}
        version: ${{ matrix.toolchain.version }}

    - name: Install Intel MKL
      if: ${{ contains(matrix.os, 'ubuntu') && contains(matrix.toolchain.compiler, 'intel') && steps.cache-install.outputs.cache-hit != 'true' }}
      run: |
        sudo apt-get install intel-oneapi-mkl-${{ matrix.toolchain.mkl_version }} intel-oneapi-mkl-devel-${{ matrix.toolchain.mkl_version }}

    - name: Setup Intel oneAPI environment
      if: ${{ contains(matrix.toolchain.compiler, 'intel') }}
      run: |
        source /opt/intel/oneapi/setvars.sh --force
        printenv >> $GITHUB_ENV

    - name: Setup environment for Fortran and C compilers
      run: |
        if [ ! -n "$FC" ]; then
          if [ "${{ matrix.toolchain.compiler }}" = "gcc" ]; then
            FC="gfortran"
            CC="gcc"
          elif [ "${{ matrix.toolchain.compiler }}" = "intel" ]; then
            FC="ifx"
            CC="icx"
          elif [ "${{ matrix.toolchain.compiler }}" = "intel-classic" ]; then
            FC="ifort"
            CC="icc"
          fi
          echo "FC=$FC" >> $GITHUB_ENV
          echo "CC=$CC" >> $GITHUB_ENV
        fi

    - name: Install build and test dependencies
      if: ${{ ! contains(matrix.os, 'windows') }}
      run: pip3 install ${{ env.PIP_PACKAGES }} ${{ env.PIP_EXTRAS }}

    - name: Configure build (meson)
      if: ${{ matrix.toolchain.build == 'meson' }}
      run: >-
        meson setup ${{ env.BUILD_DIR }}
        --buildtype=debug
        --prefix=$PWD/_dist
        --libdir=lib
        --warnlevel=0
        -Db_coverage=${{ env.COVERAGE }}
        ${{ env.MESON_ARGS }}
      env:
        COVERAGE: ${{ matrix.build-type == 'coverage' }}
        MESON_ARGS: >-
          ${{ contains(matrix.toolchain.compiler, 'intel') && '-Dfortran_link_args=-qopenmp -Dapi=false' || '' }}
          ${{ contains(matrix.os, 'macos') && '-Dlapack=openblas' || '' }}
          ${{ contains(matrix.os, 'windows') && '-Dfortran_link_args=-Wl,--allow-multiple-definition' || '' }}

    - name: Configure build (CMake)
      if: ${{ matrix.toolchain.build == 'cmake' }}
      run: >-
        cmake -B${{ env.BUILD_DIR }}
        -GNinja
        -DCMAKE_BUILD_TYPE=Debug
        -DCMAKE_INSTALL_PREFIX=$PWD/_dist
        -DCMAKE_INSTALL_LIBDIR=lib

    - name: Build library (fpm)
      if: ${{ matrix.toolchain.build == 'fpm' }}
      run: |
        fpm --version
        fpm build

    - name: Build library
      if: ${{ matrix.toolchain.build != 'fpm' }}
      run: ninja -C ${{ env.BUILD_DIR }}

    - name: Run unit tests (fpm)
      if: ${{ matrix.toolchain.build == 'fpm' }}
      run: fpm test

    - name: Run unit tests (meson)
      if: ${{ matrix.toolchain.build == 'meson' }}
      run: >-
         meson test
         -C ${{ env.BUILD_DIR }}
         --print-errorlogs
         --no-rebuild
         --num-processes 1
         --suite tblite
         -t 2
      env:
        OMP_NUM_THREADS: 1,2,1

    - name: Run benchmarks
      if: ${{ matrix.toolchain.build == 'meson' }}
      run: >-
         meson test
         -C ${{ env.BUILD_DIR }}
         --print-errorlogs
         --no-rebuild
         --num-processes 1
         --suite tblite
         -t 2
         --benchmark

    - name: Run unit tests (ctest)
      if: ${{ matrix.toolchain.build == 'cmake' }}
      run: |
         ctest --output-on-failure --parallel 2 -R '^tblite/'
      working-directory: ${{ env.BUILD_DIR }}
      env:
        OMP_NUM_THREADS: 1,2,1

    - name: Create coverage report
      if: ${{ matrix.toolchain.build == 'meson' && matrix.build-type == 'coverage' }}
      run:
         ninja -C ${{ env.BUILD_DIR }} coverage

    - name: Install project
      if: ${{ matrix.toolchain.build != 'fpm' }}
      run: |
        ninja -C ${{ env.BUILD_DIR }} install
        echo "TBLITE_PREFIX=$PWD/_dist" >> $GITHUB_ENV

    - name: Create package
      if: ${{ matrix.toolchain.build == 'meson' && matrix.toolchain.version == '12' && matrix.build-type == 'debug' && matrix.toolchain.compiler == 'gcc' }}
      run: |
        tar cvf ${{ env.OUTPUT }} _dist
        xz -T0 ${{ env.OUTPUT }}
        echo "TBLITE_OUTPUT=${{ env.OUTPUT }}.xz" >> $GITHUB_ENV
      env:
        OUTPUT: tblite-${{ matrix.toolchain.compiler }}-${{ matrix.toolchain.version }}-${{ matrix.os }}.tar

    - name: Upload package
      if: ${{ matrix.toolchain.build == 'meson' && matrix.toolchain.version == '12' && matrix.build-type == 'debug' && matrix.toolchain.compiler == 'gcc' }}
      uses: actions/upload-artifact@v4
      with:
        name: ${{ env.TBLITE_OUTPUT }}
        path: ${{ env.TBLITE_OUTPUT }}

    - name: Upload coverage report
      if: ${{ matrix.toolchain.build == 'meson' && matrix.build-type == 'coverage' }}
      uses: codecov/codecov-action@v4
      with:
        token: ${{ secrets.CODECOV_TOKEN }}


  python:
    needs:
      - build
    runs-on: ${{ matrix.os }}
    strategy:
      fail-fast: false
      matrix:
        os: [ubuntu-latest]
        gcc_v: ['12']
        python_v: ['3.9', '3.10', '3.11', '3.12', '3.13']

        include:
        - os: macos-latest
          gcc_v: '12'
          python_v: '3.12'

    env:
      FC: gfortran
      CC: gcc
      GCC_V: ${{ matrix.gcc_v }}
      PYTHON_V: ${{ matrix.python_v }}
      OMP_NUM_THREADS: 2,1
      TBLITE_OUTPUT: tblite-gcc-${{ matrix.gcc_v }}-${{ matrix.os }}.tar.xz

    steps:
    - name: Checkout code
      uses: actions/checkout@v4

    - uses: actions/setup-python@v5
      with:
        python-version: ${{ matrix.python_v }}

    - name: Link LAPACK (macOS)
      if: ${{ contains(matrix.os, 'macos')}}
      run: |
        brew install openblas
        echo "PKG_CONFIG_PATH=/usr/local/opt/openblas/lib/pkgconfig" >> $GITHUB_ENV
        echo "LDFLAGS=-L/opt/homebrew/opt/openblas/lib" >> $GITHUB_ENV
        echo "CPPFLAGS=-I/opt/homebrew/opt/openblas/include" >> $GITHUB_ENV

    - name: Install LAPACK (Linux)
      if: ${{ contains(matrix.os, 'ubuntu') }}
      run: |
        sudo apt-get update
        sudo apt-get install -y libblas-dev liblapack-dev

    - name: Install GCC Compiler
      uses: fortran-lang/setup-fortran@v1
      with:
        compiler: gcc
        version: ${{ matrix.gcc_v }}

    - name: Install meson and test dependencies
      run: pip3 install ${{ env.PIP_EXTRAS }}

    - name: Download package
      uses: actions/download-artifact@v4
      with:
        name: ${{ env.TBLITE_OUTPUT }}

    - name: Unpack package
      run: |
        tar xvf ${{ env.TBLITE_OUTPUT }}
        echo "TBLITE_PREFIX=$PWD/_dist" >> $GITHUB_ENV

    - name: Install Python extension module (pip)
      run: pip3 install . --user
      working-directory: python
      env:
        PKG_CONFIG_PATH: ${{ env.PKG_CONFIG_PATH }}:${{ env.TBLITE_PREFIX }}/lib/pkgconfig

    - name: Test Python API
      run: pytest --pyargs tblite --cov=tblite -vv
      env:
        LD_LIBRARY_PATH: ${{ env.LD_LIBRARY_PATH }}:${{ env.TBLITE_PREFIX }}/lib
        DYLD_LIBRARY_PATH: ${{ env.DYLD_LIBRARY_PATH }}:${{ env.TBLITE_PREFIX }}/lib

    - name: Upload coverage report
      uses: codecov/codecov-action@v3
      with:
        token: ${{ secrets.CODECOV_TOKEN }}<|MERGE_RESOLUTION|>--- conflicted
+++ resolved
@@ -5,11 +5,7 @@
 env:
   BUILD_DIR: _build
   PIP_PACKAGES: >-
-<<<<<<< HEAD
-    meson==1.7.2 
-=======
     meson!=1.8.0
->>>>>>> 171274c3
     cmake
     ninja
     gcovr
