--- conflicted
+++ resolved
@@ -225,53 +225,6 @@
                                      tblite_result res,
                                      double* hmat);
 
-<<<<<<< HEAD
-/// Retrieve xtbml features from result container
-///
-/// @param error: Handle for error messages
-/// @param res: Result container
-/// @param ml_features: xtbml features, shape [nat][nfeatures]
-TBLITE_API_ENTRY void TBLITE_API_CALL
-tblite_get_result_ml_features(tblite_error error,
-                        tblite_result res,
-                        double* ml_features);
-
-/// Retrieve xtbml weights from result container
-///
-/// @param error: Handle for error messages
-/// @param res: Result container
-/// @param w_xtbml: partitioning weights based on GFN2 energy, shape [nat]
-TBLITE_API_ENTRY void TBLITE_API_CALL
-tblite_get_result_xtbml_weights(tblite_error error,
-                                tblite_result res,
-                                double* w_xtbml);
-
-
-/// Retrieve number xtbml features per atom from result container
-///
-/// @param error: Handle for error messages
-/// @param res: Result container
-/// @param n_features: number of xtbml features per atom
-TBLITE_API_ENTRY void TBLITE_API_CALL
-tblite_get_result_ml_n_features(tblite_error error,
-                                   tblite_result res,
-                                   int* n_features);
-
-
-/// Retrieve xtbml feature labels from result container
-///
-/// @param error: Handle for error messages
-/// @param res: Result container
-/// @param message: feature label of index index
-/// @param buffersize: buffersize
-/// @param index: index of feature label in fortran string array
-TBLITE_API_ENTRY void TBLITE_API_CALL
-tblite_get_result_ml_labels(tblite_error error,
-                               tblite_result res,
-                               char* message,
-                               const int* buffersize/* buffersize */,
-                               const int* index/*index of label array*/);
-=======
 /// Retrieve Hamiltonian matrix from result container
 ///
 /// @param error: Handle for error messages
@@ -279,5 +232,4 @@
 /// @param dict: Pointer to dictionary object
 TBLITE_API_ENTRY tblite_double_dictionary TBLITE_API_CALL
 tblite_get_post_processing_dict(tblite_error error,
-                                tblite_result res);
->>>>>>> 851a606b
+                                tblite_result res);