! This file is part of tblite.
! SPDX-Identifier: LGPL-3.0-or-later
!
! tblite is free software: you can redistribute it and/or modify it under
! the terms of the GNU Lesser General Public License as published by
! the Free Software Foundation, either version 3 of the License, or
! (at your option) any later version.
!
! tblite is distributed in the hope that it will be useful,
! but WITHOUT ANY WARRANTY; without even the implied warranty of
! MERCHANTABILITY or FITNESS FOR A PARTICULAR PURPOSE.  See the
! GNU Lesser General Public License for more details.
!
! You should have received a copy of the GNU Lesser General Public License
! along with tblite.  If not, see <https://www.gnu.org/licenses/>.

!> @file tblite/scf/solver.f90
!> Provides a base class for defining electronic solvers

!> Declaration of the abstract base class for electronic solvers
module tblite_scf_solver
<<<<<<< HEAD
   use mctc_env, only : sp, dp, error_type, wp
   use tblite_blas, only : gemm
   use tblite_wavefunction_type, only : wavefunction_type
=======
   use mctc_env, only : sp, dp, wp, error_type
   use tblite_blas, only : gemm
>>>>>>> 0f7bcfee
   implicit none
   private

   !> Abstract base class for electronic solvers
   type, public, abstract :: solver_type
      !> Electronic temperature
      real(wp) :: kt
      !> Number of electrons per spin channel
      real(wp), allocatable :: nel(:)
   contains
<<<<<<< HEAD
      generic :: solve => solve_sp, solve_dp
      procedure(solve_sp), deferred :: solve_sp
      procedure(solve_dp), deferred :: solve_dp
      procedure :: delete
      procedure :: get_density_matrix
      procedure :: get_energy_w_density_matrix
      procedure :: reset
=======
      procedure(get_density), deferred :: get_density
      procedure(get_density), deferred :: get_wdensity
      procedure(delete), deferred :: delete
>>>>>>> 0f7bcfee
   end type solver_type

   abstract interface
      subroutine get_density(self, hmat, smat, eval, focc, density, error)
         import :: wp, solver_type, error_type
         !> Solver for the general eigenvalue problem
         class(solver_type), intent(inout) :: self
         !> Overlap matrix
         real(wp), contiguous, intent(in) :: smat(:, :)
         !> Hamiltonian matrix, can contains eigenvectors on output
         real(wp), contiguous, intent(inout) :: hmat(:, :, :)
         !> Eigenvalues
         real(wp), contiguous, intent(inout) :: eval(:, :)
         !> Occupation numbers
         real(wp), contiguous, intent(inout) :: focc(:, :)
         !> Density matrix
         real(wp), contiguous, intent(inout) :: density(:, :, :)
         !> Error handling
         type(error_type), allocatable, intent(out) :: error
      end subroutine get_density

      subroutine delete(self)
         import :: solver_type
         !> Solver for the general eigenvalue problem
         class(solver_type), intent(inout) :: self
      end subroutine delete
   end interface

<<<<<<< HEAD
contains

subroutine delete(self)
   class(solver_type) :: self
end subroutine

subroutine reset(self)
   class(solver_type) :: self
end subroutine

subroutine get_density_matrix(self, focc, coeff, pmat)
   class(solver_type) :: self
   real(wp), intent(in) :: focc(:)
   real(wp), contiguous, intent(in) :: coeff(:, :)
   real(wp), contiguous, intent(out) :: pmat(:, :)

   real(wp), allocatable :: scratch(:, :)
   integer :: iao, jao
   allocate(scratch(size(pmat, 1), size(pmat, 2)))
   !$omp parallel do collapse(2) default(none) schedule(runtime) &
   !$omp shared(scratch, coeff, focc, pmat) private(iao, jao)
   do iao = 1, size(pmat, 1)
      do jao = 1, size(pmat, 2)
         scratch(jao, iao) = coeff(jao, iao) * focc(iao)
      end do
   end do
   call gemm(scratch, coeff, pmat, transb='t')
end subroutine get_density_matrix

subroutine get_energy_w_density_matrix(self, wfn, wdensity)
   class(solver_type) :: self
   type(wavefunction_type), intent(inout) :: wfn
   real(wp) :: wdensity(:,:,:)
   real(wp), allocatable :: tmp(:)
   integer :: spin

   do spin = 1, wfn%nspin
      tmp = wfn%focc(:, spin) * wfn%emo(:, spin)
      call self%get_density_matrix(tmp, wfn%coeff(:, :, spin), wdensity(:, :, spin))
   end do
end subroutine

=======
>>>>>>> 0f7bcfee
end module tblite_scf_solver<|MERGE_RESOLUTION|>--- conflicted
+++ resolved
@@ -19,14 +19,9 @@
 
 !> Declaration of the abstract base class for electronic solvers
 module tblite_scf_solver
-<<<<<<< HEAD
-   use mctc_env, only : sp, dp, error_type, wp
+   use mctc_env, only : sp, dp, wp, error_type
+   use iso_c_binding, only : c_ptr
    use tblite_blas, only : gemm
-   use tblite_wavefunction_type, only : wavefunction_type
-=======
-   use mctc_env, only : sp, dp, wp, error_type
-   use tblite_blas, only : gemm
->>>>>>> 0f7bcfee
    implicit none
    private
 
@@ -37,19 +32,9 @@
       !> Number of electrons per spin channel
       real(wp), allocatable :: nel(:)
    contains
-<<<<<<< HEAD
-      generic :: solve => solve_sp, solve_dp
-      procedure(solve_sp), deferred :: solve_sp
-      procedure(solve_dp), deferred :: solve_dp
-      procedure :: delete
-      procedure :: get_density_matrix
-      procedure :: get_energy_w_density_matrix
-      procedure :: reset
-=======
       procedure(get_density), deferred :: get_density
       procedure(get_density), deferred :: get_wdensity
       procedure(delete), deferred :: delete
->>>>>>> 0f7bcfee
    end type solver_type
 
    abstract interface
@@ -71,56 +56,13 @@
          type(error_type), allocatable, intent(out) :: error
       end subroutine get_density
 
-      subroutine delete(self)
-         import :: solver_type
+      subroutine delete(self, ptr)
+         import :: solver_type, c_ptr
          !> Solver for the general eigenvalue problem
          class(solver_type), intent(inout) :: self
+         !> Pointer to the C++ solver instance
+         type(c_ptr), intent(inout), optional :: ptr
       end subroutine delete
    end interface
 
-<<<<<<< HEAD
-contains
-
-subroutine delete(self)
-   class(solver_type) :: self
-end subroutine
-
-subroutine reset(self)
-   class(solver_type) :: self
-end subroutine
-
-subroutine get_density_matrix(self, focc, coeff, pmat)
-   class(solver_type) :: self
-   real(wp), intent(in) :: focc(:)
-   real(wp), contiguous, intent(in) :: coeff(:, :)
-   real(wp), contiguous, intent(out) :: pmat(:, :)
-
-   real(wp), allocatable :: scratch(:, :)
-   integer :: iao, jao
-   allocate(scratch(size(pmat, 1), size(pmat, 2)))
-   !$omp parallel do collapse(2) default(none) schedule(runtime) &
-   !$omp shared(scratch, coeff, focc, pmat) private(iao, jao)
-   do iao = 1, size(pmat, 1)
-      do jao = 1, size(pmat, 2)
-         scratch(jao, iao) = coeff(jao, iao) * focc(iao)
-      end do
-   end do
-   call gemm(scratch, coeff, pmat, transb='t')
-end subroutine get_density_matrix
-
-subroutine get_energy_w_density_matrix(self, wfn, wdensity)
-   class(solver_type) :: self
-   type(wavefunction_type), intent(inout) :: wfn
-   real(wp) :: wdensity(:,:,:)
-   real(wp), allocatable :: tmp(:)
-   integer :: spin
-
-   do spin = 1, wfn%nspin
-      tmp = wfn%focc(:, spin) * wfn%emo(:, spin)
-      call self%get_density_matrix(tmp, wfn%coeff(:, :, spin), wdensity(:, :, spin))
-   end do
-end subroutine
-
-=======
->>>>>>> 0f7bcfee
 end module tblite_scf_solver