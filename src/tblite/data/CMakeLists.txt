# This file is part of tblite.
# SPDX-Identifier: LGPL-3.0-or-later
#
# tblite is free software: you can redistribute it and/or modify it under
# the terms of the GNU Lesser General Public License as published by
# the Free Software Foundation, either version 3 of the License, or
# (at your option) any later version.
#
# tblite is distributed in the hope that it will be useful,
# but WITHOUT ANY WARRANTY; without even the implied warranty of
# MERCHANTABILITY or FITNESS FOR A PARTICULAR PURPOSE.  See the
# GNU Lesser General Public License for more details.
#
# You should have received a copy of the GNU Lesser General Public License
# along with tblite.  If not, see <https://www.gnu.org/licenses/>.

set(dir "${CMAKE_CURRENT_SOURCE_DIR}")

list(
  APPEND srcs
  "${dir}/atomicrad.f90"
  "${dir}/covrad.f90"
  "${dir}/paulingen.f90"
  "${dir}/shift.f90"
  "${dir}/spin.f90"
<<<<<<< HEAD
  "${dir}/covrad_ceh.f90"
  "${dir}/alpb.f90"
  "${dir}/cds.f90"
=======
>>>>>>> 6c1997bf
)

set(srcs "${srcs}" PARENT_SCOPE)<|MERGE_RESOLUTION|>--- conflicted
+++ resolved
@@ -23,12 +23,8 @@
   "${dir}/paulingen.f90"
   "${dir}/shift.f90"
   "${dir}/spin.f90"
-<<<<<<< HEAD
-  "${dir}/covrad_ceh.f90"
   "${dir}/alpb.f90"
   "${dir}/cds.f90"
-=======
->>>>>>> 6c1997bf
 )
 
 set(srcs "${srcs}" PARENT_SCOPE)