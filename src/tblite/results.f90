--- conflicted
+++ resolved
@@ -33,17 +33,6 @@
       real(wp), allocatable :: overlap(:, :)
       !> (Core) Hamiltonian integrals
       real(wp), allocatable :: hamiltonian(:, :)
-<<<<<<< HEAD
-      !> Wiberg/Mayer bond orders
-      real(wp), allocatable :: bond_orders(:, :, :)
-      !> post processing values (nat, n_post_proc_labels)
-      real(wp), allocatable :: post_proc_values(:, :)
-      !> number of ml features
-      integer :: n_post_proc_labels = 0
-      !> labels of the ml features
-      character(len=30),allocatable :: post_proc_labels(:)
-=======
->>>>>>> 851a606b
       type(double_dictionary_type), allocatable :: dict
    end type results_type
 
