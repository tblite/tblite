--- conflicted
+++ resolved
@@ -347,10 +347,7 @@
       allocate(results%dict)
       if (present(post_process)) then 
          call post_process%pack_res(mol, results)
-<<<<<<< HEAD
          if (prlevel > 1 ) call results%dict%dump("post_processing.toml", error)
-=======
->>>>>>> bd04e0ce
       end if
    end if
 
