# This file is part of tblite.
# SPDX-Identifier: LGPL-3.0-or-later
#
# tblite is free software: you can redistribute it and/or modify it under
# the terms of the GNU Lesser General Public License as published by
# the Free Software Foundation, either version 3 of the License, or
# (at your option) any later version.
#
# tblite is distributed in the hope that it will be useful,
# but WITHOUT ANY WARRANTY; without even the implied warranty of
# MERCHANTABILITY or FITNESS FOR A PARTICULAR PURPOSE.  See the
# GNU Lesser General Public License for more details.
#
# You should have received a copy of the GNU Lesser General Public License
# along with tblite.  If not, see <https://www.gnu.org/licenses/>.

if get_option('api') or get_option('python')
  subdir('api')
endif
subdir('basis')
subdir('blas')
subdir('classical')
subdir('container')
subdir('context')
subdir('coulomb')
subdir('ceh')
subdir('data')
subdir('disp')
subdir('external')
subdir('fit')
subdir('integral')
subdir('io')
subdir('lapack')
subdir('mesh')
subdir('ncoord')
subdir('output')
subdir('param')
subdir('post_processing')
subdir('repulsion')
subdir('scf')
subdir('solvation')
subdir('wavefunction')
subdir('xtb')


srcs += files(
  'adjlist.f90',
  'basis.f90',
  'blas.f90',
  'container.f90',
  'context.f90',
  'coulomb.f90',
  'cutoff.f90',
  'data.f90',
<<<<<<< HEAD
  'dictionary.f90',
=======
  'double_dictionary.f90',
>>>>>>> 3d8b6d38
  'disp.f90',
  'lapack.f90',
  'ncoord.f90',
  'os.F90',
  'param.f90',
  'repulsion.f90',
  'results.f90',
  'scf.f90',
  'solvation.f90',
  'spin.f90',
  'timer.f90',
  'toml.f90',
  'version.f90',
  'wavefunction.f90',
  'wignerseitz.f90',
  'xtb.f90',
)<|MERGE_RESOLUTION|>--- conflicted
+++ resolved
@@ -52,11 +52,7 @@
   'coulomb.f90',
   'cutoff.f90',
   'data.f90',
-<<<<<<< HEAD
-  'dictionary.f90',
-=======
   'double_dictionary.f90',
->>>>>>> 3d8b6d38
   'disp.f90',
   'lapack.f90',
   'ncoord.f90',
