# This file is part of tblite.
# SPDX-Identifier: LGPL-3.0-or-later
#
# tblite is free software: you can redistribute it and/or modify it under
# the terms of the GNU Lesser General Public License as published by
# the Free Software Foundation, either version 3 of the License, or
# (at your option) any later version.
#
# tblite is distributed in the hope that it will be useful,
# but WITHOUT ANY WARRANTY; without even the implied warranty of
# MERCHANTABILITY or FITNESS FOR A PARTICULAR PURPOSE.  See the
# GNU Lesser General Public License for more details.
#
# You should have received a copy of the GNU Lesser General Public License
# along with tblite.  If not, see <https://www.gnu.org/licenses/>.

<<<<<<< HEAD
subdir('post_process')
=======
subdir('post_processing')
>>>>>>> 851a606b

srcs += files(
  'charge.f90',
  'dispersion.f90',
  'element.f90',
  'halogen.f90',
  'hamiltonian.f90',
  'mask.f90',
  'multipole.f90',
  'post_processing.f90',
  'repulsion.f90',
  'serde.f90',
  'thirdorder.f90',
)<|MERGE_RESOLUTION|>--- conflicted
+++ resolved
@@ -14,11 +14,7 @@
 # You should have received a copy of the GNU Lesser General Public License
 # along with tblite.  If not, see <https://www.gnu.org/licenses/>.
 
-<<<<<<< HEAD
-subdir('post_process')
-=======
 subdir('post_processing')
->>>>>>> 851a606b
 
 srcs += files(
   'charge.f90',
