# This file is part of tblite.
# SPDX-Identifier: LGPL-3.0-or-later
#
# tblite is free software: you can redistribute it and/or modify it under
# the terms of the GNU Lesser General Public License as published by
# the Free Software Foundation, either version 3 of the License, or
# (at your option) any later version.
#
# tblite is distributed in the hope that it will be useful,
# but WITHOUT ANY WARRANTY; without even the implied warranty of
# MERCHANTABILITY or FITNESS FOR A PARTICULAR PURPOSE.  See the
# GNU Lesser General Public License for more details.
#
# You should have received a copy of the GNU Lesser General Public License
# along with tblite.  If not, see <https://www.gnu.org/licenses/>.

if(WITH_API)
  add_subdirectory("api")
endif()
add_subdirectory("basis")
add_subdirectory("blas")
add_subdirectory("ceh")
add_subdirectory("classical")
add_subdirectory("container")
add_subdirectory("context")
add_subdirectory("coulomb")
add_subdirectory("disp")
add_subdirectory("data")
add_subdirectory("external")
add_subdirectory("fit")
add_subdirectory("integral")
add_subdirectory("io")
add_subdirectory("lapack")
add_subdirectory("mesh")
add_subdirectory("ncoord")
add_subdirectory("output")
add_subdirectory("param")
add_subdirectory("post_processing")
add_subdirectory("repulsion")
add_subdirectory("scf")
add_subdirectory("solvation")
add_subdirectory("wavefunction")
add_subdirectory("xtb")

set(dir "${CMAKE_CURRENT_SOURCE_DIR}")

list(
  APPEND srcs
  "${dir}/adjlist.f90"
  "${dir}/basis.f90"
  "${dir}/blas.f90"
  "${dir}/container.f90"
  "${dir}/context.f90"
  "${dir}/coulomb.f90"
  "${dir}/cutoff.f90"
  "${dir}/data.f90"
<<<<<<< HEAD
  "${dir}/dictionary.f90"
=======
  "${dir}/double_dictionary.f90"
>>>>>>> 3d8b6d38
  "${dir}/disp.f90"
  "${dir}/lapack.f90"
  "${dir}/ncoord.f90"
  "${dir}/os.F90"
  "${dir}/param.f90"
  "${dir}/repulsion.f90"
  "${dir}/results.f90"
  "${dir}/scf.f90"
  "${dir}/solvation.f90"
  "${dir}/spin.f90"
  "${dir}/timer.f90"
  "${dir}/toml.f90"
  "${dir}/version.f90"
  "${dir}/wavefunction.f90"
  "${dir}/wignerseitz.f90"
  "${dir}/xtb.f90"
)

set(srcs "${srcs}" PARENT_SCOPE)<|MERGE_RESOLUTION|>--- conflicted
+++ resolved
@@ -54,11 +54,7 @@
   "${dir}/coulomb.f90"
   "${dir}/cutoff.f90"
   "${dir}/data.f90"
-<<<<<<< HEAD
-  "${dir}/dictionary.f90"
-=======
   "${dir}/double_dictionary.f90"
->>>>>>> 3d8b6d38
   "${dir}/disp.f90"
   "${dir}/lapack.f90"
   "${dir}/ncoord.f90"
