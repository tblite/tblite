! This file is part of tblite.
! SPDX-Identifier: LGPL-3.0-or-later
!
! tblite is free software: you can redistribute it and/or modify it under
! the terms of the GNU Lesser General Public License as published by
! the Free Software Foundation, either version 3 of the License, or
! (at your option) any later version.
!
! tblite is distributed in the hope that it will be useful,
! but WITHOUT ANY WARRANTY; without even the implied warranty of
! MERCHANTABILITY or FITNESS FOR A PARTICULAR PURPOSE.  See the
! GNU Lesser General Public License for more details.
!
! You should have received a copy of the GNU Lesser General Public License
! along with tblite.  If not, see <https://www.gnu.org/licenses/>.

!> @file tblite/post_processing/wbo.f90
!> Implements the calculation of Wiberg-Mayer bond orders as post processing method.
module tblite_post_processing_bond_orders
   use mctc_env, only : wp
<<<<<<< HEAD
   use tblite_post_processing_type, only : post_processing_type
   use tblite_wavefunction_type, only : wavefunction_type
   use tblite_wavefunction_mulliken, only : get_mayer_bond_orders, get_mayer_bond_orders_uhf
=======
>>>>>>> 171274c3
   use mctc_io, only : structure_type
   use tblite_basis_type, only : basis_type
   use tblite_container, only : container_cache
   use tblite_context, only : context_type
   use tblite_double_dictionary, only : double_dictionary_type
   use tblite_integral_type, only : integral_type
   use tblite_output_format, only : format_string
<<<<<<< HEAD
   use tblite_scf_solver , only : solver_type
=======
   use tblite_post_processing_type, only : post_processing_type
   use tblite_results, only : results_type
   use tblite_timer, only : timer_type, format_time
   use tblite_wavefunction_type, only : wavefunction_type, get_density_matrix
   use tblite_wavefunction_mulliken, only : get_mayer_bond_orders, get_mayer_bond_orders_uhf
   use tblite_xtb_calculator, only : xtb_calculator
>>>>>>> 171274c3
   implicit none
   private

   public :: new_wbo, wiberg_bond_orders

   type, extends(post_processing_type) :: wiberg_bond_orders
   contains
      procedure :: compute
      procedure :: print_timer
   end type wiberg_bond_orders

   character(len=24), parameter :: label = "Mayer-Wiberg bond orders"
   type(timer_type) :: timer
contains

subroutine new_wbo(new_wbo_type)
   type(wiberg_bond_orders), intent(inout) :: new_wbo_type
   new_wbo_type%label = label
end subroutine new_wbo

subroutine compute(self, mol, wfn, integrals, calc, cache_list, ctx, prlevel, dict)
   class(wiberg_bond_orders),intent(inout) :: self
   !> Molecular structure data
   type(structure_type), intent(in) :: mol
   !> Wavefunction strcuture data
   type(wavefunction_type), intent(in) :: wfn
   !> integral container
   type(integral_type), intent(in) :: integrals
   !> calculator instance
   type(xtb_calculator), intent(in) :: calc
   !> Cache list for storing caches of various interactions
   type(container_cache), intent(inout) :: cache_list(:)
   !> Context container for writing to stdout
   type(context_type), intent(inout) :: ctx
   !> Print level
   integer, intent(in) :: prlevel
   !> Dictionary for storing results
   type(double_dictionary_type), intent(inout) :: dict
   real(kind=wp), allocatable :: wbo(:, :, :), wbo_2d(:, :)
   real(kind=wp), allocatable :: focc_(:, :)
   integer :: nspin, i, j
   real(kind=wp) :: nel_
   real(wp), allocatable :: pmat(:, :, :)

   call timer%push("total")
   nspin = size(wfn%density, dim=3)

   if ((nspin == 1) .and. (wfn%nel(1) /= wfn%nel(2))) then
      allocate(wbo(mol%nat, mol%nat, 2), source=0.0_wp)
      allocate(focc_(calc%bas%nao, 2), source=0.0_wp)
      allocate(pmat(calc%bas%nao, calc%bas%nao, 2))
      do j = 1,2
         nel_ = wfn%nel(j)
         do i = 1, size(wfn%focc)
            if (nel_ > 1.0_wp) then
               focc_(i,j) = 1.0_wp
               nel_ = nel_ - 1.0_wp
            else
               focc_(i,j) = nel_
               exit
            end if
         end do
      end do
      !call ctx%new_solver(solver, calc%bas%nao)
      do j = 1, 2
         call ctx%solver%get_density_matrix(focc_(:, j), wfn%coeff(:, :, nspin), pmat(:, :, j))
      end do
      call get_mayer_bond_orders_uhf(calc%bas, integrals%overlap, pmat, wbo)
      wbo_2d = 2*wbo(:, :, 1)
      call dict%add_entry("bond-orders", wbo_2d)
   else
      allocate(wbo(mol%nat, mol%nat, nspin), source=0.0_wp)
      call get_mayer_bond_orders(calc%bas, integrals%overlap, wfn%density, wbo)
      if (size(wbo, dim = 3) == 1) then 
         wbo_2d = wbo(:, : , 1)
         call dict%add_entry("bond-orders", wbo_2d)
      else
         call dict%add_entry("bond-orders", wbo(:, :, :))
      end if
   end if

   
   call timer%pop()
end subroutine compute

subroutine print_timer(self, prlevel, ctx)
   !> Instance of the interaction container
   class(wiberg_bond_orders), intent(in) :: self
   integer :: prlevel
   type(context_type) :: ctx
   real(wp) :: ttime, stime
   integer :: it
   character(len=*), parameter :: labels(*) = [character(len=20):: &
      & ]
   if (prlevel > 2) then
      call ctx%message(label//" timing details:")
      ttime = timer%get("total")
      call ctx%message(" total:"//repeat(" ", 16)//format_time(ttime))
      do it = 1, size(labels)
         stime = timer%get(labels(it))
         if (stime <= epsilon(0.0_wp)) cycle
         call ctx%message(" - "//labels(it)//format_time(stime) &
            & //" ("//format_string(int(stime/ttime*100), '(i3)')//"%)")
      end do
      call ctx%message("")
   end if
end subroutine print_timer

end module tblite_post_processing_bond_orders<|MERGE_RESOLUTION|>--- conflicted
+++ resolved
@@ -18,12 +18,6 @@
 !> Implements the calculation of Wiberg-Mayer bond orders as post processing method.
 module tblite_post_processing_bond_orders
    use mctc_env, only : wp
-<<<<<<< HEAD
-   use tblite_post_processing_type, only : post_processing_type
-   use tblite_wavefunction_type, only : wavefunction_type
-   use tblite_wavefunction_mulliken, only : get_mayer_bond_orders, get_mayer_bond_orders_uhf
-=======
->>>>>>> 171274c3
    use mctc_io, only : structure_type
    use tblite_basis_type, only : basis_type
    use tblite_container, only : container_cache
@@ -31,16 +25,12 @@
    use tblite_double_dictionary, only : double_dictionary_type
    use tblite_integral_type, only : integral_type
    use tblite_output_format, only : format_string
-<<<<<<< HEAD
-   use tblite_scf_solver , only : solver_type
-=======
    use tblite_post_processing_type, only : post_processing_type
    use tblite_results, only : results_type
    use tblite_timer, only : timer_type, format_time
    use tblite_wavefunction_type, only : wavefunction_type, get_density_matrix
    use tblite_wavefunction_mulliken, only : get_mayer_bond_orders, get_mayer_bond_orders_uhf
    use tblite_xtb_calculator, only : xtb_calculator
->>>>>>> 171274c3
    implicit none
    private
 
