--- conflicted
+++ resolved
@@ -36,12 +36,8 @@
    use tblite_xtb_gfn1, only : new_gfn1_calculator
    use tblite_xtb_ipea1, only : new_ipea1_calculator
    use tblite_xtb_singlepoint, only : xtb_singlepoint
-<<<<<<< HEAD
-   use tblite_api_post_processing, only : vp_post_processing, new_post_processing_api
-=======
    use tblite_api_utils, only : f_c_character, c_f_character
    use tblite_post_processing_list, only : post_processing_list, add_post_processing
->>>>>>> 851a606b
    implicit none
    private
 
@@ -51,12 +47,8 @@
    public :: set_calculator_mixer_damping_api, set_calculator_max_iter_api, &
       & set_calculator_accuracy_api, set_calculator_temperature_api, &
       & set_calculator_save_integrals_api
-<<<<<<< HEAD
-   public :: get_singlepoint_api, get_singlepoint_w_post_api
-=======
    public :: get_singlepoint_api
    public :: push_back_post_processing_param_api, push_back_post_processing_str_api
->>>>>>> 851a606b
 
 
    enum, bind(c)
@@ -559,73 +551,6 @@
 
 end subroutine get_singlepoint_api
 
-<<<<<<< HEAD
-subroutine get_singlepoint_w_post_api(vctx, vmol, vcalc, vres, vpost_proc) &
-      & bind(C, name=namespace//"get_singlepoint_w_post")
-   type(c_ptr), value :: vctx
-   type(vp_context), pointer :: ctx
-   type(c_ptr), value :: vmol
-   type(vp_structure), pointer :: mol
-   type(c_ptr), value :: vcalc
-   type(vp_calculator), pointer :: calc
-   type(c_ptr), value :: vres
-   type(vp_result), pointer :: res
-   type(error_type), allocatable :: error
-   type(c_ptr), value :: vpost_proc
-   type(vp_post_processing), pointer :: post_proc
-
-   if (debug) print '("[Info]", 1x, a)', "get_singlepoint POST"
-
-   if (.not.c_associated(vctx)) return
-   call c_f_pointer(vctx, ctx)
-
-   if (.not.c_associated(vmol)) then
-      call fatal_error(error, "Molecular structure data is missing")
-      call ctx%ptr%set_error(error)
-      return
-   end if
-   call c_f_pointer(vmol, mol)
-
-   if (.not.c_associated(vcalc)) then
-      call fatal_error(error, "Calculator object is missing")
-      call ctx%ptr%set_error(error)
-      return
-   end if
-   call c_f_pointer(vcalc, calc)
-
-   if (.not.c_associated(vres)) then
-      call fatal_error(error, "Result container is missing")
-      call ctx%ptr%set_error(error)
-      return
-   end if
-   call c_f_pointer(vres, res)
-
-   res%energy = 0.0_wp
-   res%gradient = spread([0.0_wp, 0.0_wp, 0.0_wp], 2, mol%ptr%nat)
-   res%sigma = spread([0.0_wp, 0.0_wp, 0.0_wp], 2, 3)
-   res%dipole = spread(0.0_wp, 1, 3)
-   res%quadrupole = spread(0.0_wp, 1, 6)
-   res%results = results_type()
-   call check_wavefunction(res%wfn, mol%ptr, calc%ptr, calc%etemp, calc%nspin, calc%guess)
-
-   if (.not.c_associated(vpost_proc)) then 
-      call fatal_error(error, "Post Processor container is missing")
-      call ctx%ptr%set_error(error)
-      return
-   end if
-   call c_f_pointer(vpost_proc, post_proc)
-   if (.not. associated(post_proc)) write(*,*) "Error!"
-
-   call xtb_singlepoint(ctx%ptr, mol%ptr, calc%ptr, res%wfn, calc%accuracy, res%energy, &
-   & gradient=res%gradient, sigma=res%sigma, results=res%results)
-
-   call get_molecular_dipole_moment(mol%ptr, res%wfn%qat(:, 1), res%wfn%dpat(:, :, 1), &
-      & res%dipole)
-   call get_molecular_quadrupole_moment(mol%ptr, res%wfn%qat(:, 1), res%wfn%dpat(:, :, 1), &
-      & res%wfn%qpat(:, :, 1), res%quadrupole)
-
-end subroutine get_singlepoint_w_post_api
-=======
 subroutine check_results(res)
    type(results_type), allocatable, intent(inout) :: res
    if (allocated(res)) then 
@@ -636,7 +561,6 @@
       allocate(res)
    end if
 end subroutine
->>>>>>> 851a606b
 
 subroutine check_wavefunction(wfn, mol, calc, etemp, nspin, guess)
    type(wavefunction_type), allocatable, intent(inout) :: wfn
