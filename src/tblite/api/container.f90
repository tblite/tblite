--- conflicted
+++ resolved
@@ -31,12 +31,6 @@
    use tblite_data_spin, only : get_spin_constant
    use tblite_external_field, only : electric_field
    use tblite_spin, only : spin_polarization, new_spin_polarization
-<<<<<<< HEAD
-   use tblite_solvation, only : solvation_input, cpcm_input, alpb_input, &
-      & solvent_data, get_solvent_data, solvation_type, new_solvation, solutionState, &
-      & new_solvation_cds, new_solvation_shift, cds_input, shift_input
-=======
->>>>>>> ccc00f21
    use tblite_api_utils, only: c_f_character
    implicit none
    private
@@ -156,296 +150,6 @@
    vcont = c_loc(cont)
 end function new_spin_polarization_api
 
-<<<<<<< HEAD
-function new_cpcm_solvation_solvent_api(vctx, vmol, vcalc, solvstr) result(vcont) &
-   & bind(C, name=namespace//"new_cpcm_solvation_solvent")
-   type(c_ptr), value :: vctx
-   type(vp_context), pointer :: ctx
-   type(c_ptr), value :: vmol
-   type(vp_structure), pointer :: mol
-   type(c_ptr), value :: vcalc
-   type(vp_calculator), pointer :: calc
-   type(c_ptr) :: vcont
-   type(vp_container), pointer :: cont
-   character(kind=c_char), intent(in) :: solvstr(*)
-   character(len=:), allocatable :: solvinp
-   type(solvation_input) :: solvmodel
-   type(solvent_data) :: solvent
-   class(solvation_type), allocatable :: solv
-   type(error_type), allocatable :: error
-   integer :: stat
-   logical :: ok
-
-   if (debug) print '("[Info]", 1x, a)', "new_cpcm_solvation"
-   vcont = c_null_ptr
-
-   call resolve_ptr_input(vctx, vmol, vcalc, ctx, mol, calc, ok)
-   if (.not.ok) return
-
-   call c_f_character(solvstr, solvinp)
-
-   solvent = get_solvent_data(solvinp)
-   if (solvent%eps <= 0.0_wp) then
-      call fatal_error(error, "String value for epsilon was not found among database of solvents")
-      call ctx%ptr%set_error(error)
-      return
-   end if
-   solvmodel%cpcm = cpcm_input(solvent%eps)
-   call new_solvation(solv, mol%ptr, solvmodel, error)
-   if (allocated(error)) then 
-      call ctx%ptr%set_error(error)
-      return
-   end if
-   
-   allocate(cont)
-   call move_alloc(solv, cont%ptr)
-   
-   vcont = c_loc(cont)
-
-end function
-
-function new_cpcm_solvation_epsilon_api(vctx, vmol, vcalc, eps) result(vcont) &
-   & bind(C, name=namespace//"new_cpcm_solvation_epsilon")
-   type(c_ptr), value :: vctx
-   type(vp_context), pointer :: ctx
-   type(c_ptr), value :: vmol
-   type(vp_structure), pointer :: mol
-   type(c_ptr), value :: vcalc
-   type(vp_calculator), pointer :: calc
-   type(c_ptr) :: vcont
-   type(vp_container), pointer :: cont
-   real(kind=c_double), value :: eps
-   type(solvation_input) :: solvmodel
-   class(solvation_type), allocatable :: solv
-   type(error_type), allocatable :: error
-   integer :: stat
-   logical :: ok
-   if (debug) print '("[Info]", 1x, a)', "new_cpcm_solvation"
-   vcont = c_null_ptr
-
-   call resolve_ptr_input(vctx, vmol, vcalc, ctx, mol, calc, ok)
-   if (.not.ok) return
-
-   solvmodel%cpcm = cpcm_input(eps)
-   call new_solvation(solv, mol%ptr, solvmodel, error)
-   if (allocated(error)) then
-      call ctx%ptr%set_error(error)
-      return
-   end if
-   
-   allocate(cont)
-   call move_alloc(solv, cont%ptr)
-   
-   vcont = c_loc(cont)
-
-end function
-
-function new_alpb_solvation_solvent_api(vctx, vmol, vcalc, solvstr, refstr) result(vcont) &
-   & bind(C, name=namespace//"new_alpb_solvation_solvent")
-   type(c_ptr), value :: vctx
-   type(vp_context), pointer :: ctx
-   type(c_ptr), value :: vmol
-   type(vp_structure), pointer :: mol
-   type(c_ptr), value :: vcalc
-   type(vp_calculator), pointer :: calc
-   type(c_ptr) :: vcont
-   type(vp_container), pointer :: cont
-   character(kind=c_char), intent(in) :: solvstr(*)
-   character(kind=c_char), intent(in) :: refstr(*)
-   character(len=:), allocatable :: solvinp, refstate
-   type(container_list), allocatable :: cont_list
-   type(error_type), allocatable :: error
-   integer :: stat, kernel = 2
-   logical :: ok, alpb = .true.
-   
-   if (debug) print '("[Info]", 1x, a)', "new_alpb_solvation"
-   vcont = c_null_ptr
-
-   call resolve_ptr_input(vctx, vmol, vcalc, ctx, mol, calc, ok)
-   if (.not.ok) return
-
-   call c_f_character(solvstr, solvinp)
-   call c_f_character(refstr, refstate)
-
-   call setup_gbsa_alpb_solvent_model(solvinp, refstate, calc%ptr%method, kernel, alpb, mol%ptr, cont_list, error)
-   if (allocated(error)) then
-      call ctx%ptr%set_error(error)
-      return
-   end if
-
-   allocate(cont)
-   call move_alloc(cont_list, cont%ptr)
-
-   vcont = c_loc(cont)
-   
-end function
-
-
-function new_alpb_solvation_epsilon_api(vctx, vmol, vcalc, eps, refstr) result(vcont) &
-   & bind(C, name=namespace//"new_alpb_solvation_epsilon")
-   type(c_ptr), value :: vctx
-   type(vp_context), pointer :: ctx
-   type(c_ptr), value :: vmol
-   type(vp_structure), pointer :: mol
-   type(c_ptr), value :: vcalc
-   type(vp_calculator), pointer :: calc
-   type(c_ptr) :: vcont
-   type(vp_container), pointer :: cont
-   real(c_double), value :: eps
-   character(kind=c_char), intent(in) :: refstr(*)
-   type(solvation_input) :: solvmodel
-   class(solvation_type), allocatable :: solv
-   type(error_type), allocatable :: error
-   character(len=:), allocatable :: refstate
-   integer :: stat
-   logical :: ok, alpb = .true.
-
-   if (debug) print '("[Info]", 1x, a)', "new_alpb_solvation float input"
-   vcont = c_null_ptr
-
-   call resolve_ptr_input(vctx, vmol, vcalc, ctx, mol, calc, ok)
-   if (.not.ok) return
-   call c_f_character(refstr, refstate)
-   
-   if (refstate /= "gsolv") then
-      call fatal_error(error, "Solution state shift is only supported for named solvents")
-      call ctx%ptr%set_error(error)
-      return
-   end if
-
-   solvmodel%alpb = alpb_input(eps, alpb=alpb)
-   call new_solvation(solv, mol%ptr, solvmodel, error)
-   if (allocated(error)) then 
-      call ctx%ptr%set_error(error)
-      return
-   end if
-   
-   allocate(cont)
-   call move_alloc(solv, cont%ptr)
-
-   vcont = c_loc(cont)
-   
-end function
-
-
-function new_gbsa_solvation_solvent_api(vctx, vmol, vcalc, solvstr, refstr) result(vcont) &
-   & bind(C, name=namespace//"new_gbsa_solvation_solvent")
-   type(c_ptr), value :: vctx
-   type(vp_context), pointer :: ctx
-   type(c_ptr), value :: vmol
-   type(vp_structure), pointer :: mol
-   type(c_ptr), value :: vcalc
-   type(vp_calculator), pointer :: calc
-   type(c_ptr) :: vcont
-   type(vp_container), pointer :: cont
-   character(kind=c_char), intent(in) :: solvstr(*)
-   character(kind=c_char), intent(in) :: refstr(*)
-   character(len=:), allocatable :: solvinp, refstate
-   type(container_list), allocatable :: cont_list
-   type(error_type), allocatable :: error
-   integer :: stat, kernel = 1
-   logical :: ok, alpb = .false.
-   
-   if (debug) print '("[Info]", 1x, a)', "new_gbsa_solvation"
-   vcont = c_null_ptr
-
-   call resolve_ptr_input(vctx, vmol, vcalc, ctx, mol, calc, ok)
-   if (.not.ok) return
-
-   call c_f_character(solvstr, solvinp)
-   call c_f_character(refstr, refstate)
-
-   call setup_gbsa_alpb_solvent_model(solvinp, refstate, calc%ptr%method, kernel, alpb, mol%ptr, cont_list, error)
-   if (allocated(error)) then
-      call ctx%ptr%set_error(error)
-      return
-   end if
-
-   allocate(cont)
-   call move_alloc(cont_list, cont%ptr)
-
-   vcont = c_loc(cont)
-   
-end function
-
-
-function new_gbsa_solvation_epsilon_api(vctx, vmol, vcalc, eps, refstr) result(vcont) &
-   & bind(C, name=namespace//"new_gbsa_solvation_epsilon")
-   type(c_ptr), value :: vctx
-   type(vp_context), pointer :: ctx
-   type(c_ptr), value :: vmol
-   type(vp_structure), pointer :: mol
-   type(c_ptr), value :: vcalc
-   type(vp_calculator), pointer :: calc
-   type(c_ptr) :: vcont
-   type(vp_container), pointer :: cont
-   real(c_double), value :: eps
-   character(kind=c_char), intent(in) :: refstr(*)
-   type(solvation_input) :: solvmodel
-   class(solvation_type), allocatable :: solv
-   type(error_type), allocatable :: error
-   character(len=:), allocatable :: refstate
-   integer :: stat
-   logical :: ok, alpb = .false.
-
-   if (debug) print '("[Info]", 1x, a)', "new_gbsa_solvation float input"
-   vcont = c_null_ptr
-
-   call resolve_ptr_input(vctx, vmol, vcalc, ctx, mol, calc, ok)
-   if (.not.ok) return
-   call c_f_character(refstr, refstate)
-   
-   if (refstate /= "gsolv") then
-      call fatal_error(error, "Solution state shift is only supported for named solvents")
-      call ctx%ptr%set_error(error)
-      return
-   end if
-
-   solvmodel%alpb = alpb_input(eps, alpb=alpb)
-   call new_solvation(solv, mol%ptr, solvmodel, error)
-   if (allocated(error)) then
-      call ctx%ptr%set_error(error)
-      return
-   end if
-
-   allocate(cont)
-   call move_alloc(solv, cont%ptr)
-
-   vcont = c_loc(cont)
-   
-end function
-
-
-subroutine resolve_ptr_input(vctx, vmol, vcalc, ctx, mol, calc, ok)
-   type(c_ptr), value :: vctx
-   type(vp_context), pointer :: ctx
-   type(c_ptr), value :: vmol
-   type(vp_structure), pointer :: mol
-   type(c_ptr), value :: vcalc
-   type(vp_calculator), pointer :: calc
-   type(error_type), allocatable :: error
-   logical :: ok
-   ok = .false.
-   if (.not.c_associated(vctx)) return
-   call c_f_pointer(vctx, ctx)
-
-   if (.not.c_associated(vmol)) then
-      call fatal_error(error, "Molecular structure data is missing")
-      call ctx%ptr%set_error(error)
-      return
-   end if
-   call c_f_pointer(vmol, mol)
-
-   if (.not.c_associated(vcalc)) then
-      call fatal_error(error, "Calculator object is missing")
-      call ctx%ptr%set_error(error)
-      return
-   end if
-   call c_f_pointer(vcalc, calc)
-   ok = .true.
-end subroutine
-=======
->>>>>>> ccc00f21
 
 subroutine get_spin_constants(wll, mol, bas)
    real(wp), allocatable, intent(out) :: wll(:, :, :)
