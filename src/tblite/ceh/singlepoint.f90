--- conflicted
+++ resolved
@@ -236,11 +236,8 @@
          end if
       end block
 
-<<<<<<< HEAD
       call ctx%delete_solver()
 
-=======
->>>>>>> ccc00f21
    end subroutine ceh_singlepoint
 
 end module tblite_ceh_singlepoint