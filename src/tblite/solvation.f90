--- conflicted
+++ resolved
@@ -27,11 +27,7 @@
    use tblite_solvation_alpb, only : alpb_solvation, new_alpb, alpb_input, born_kernel
    use tblite_solvation_cpcm, only : cpcm_solvation, new_cpcm, cpcm_input
    use tblite_solvation_cds, only : cds_solvation, new_cds, cds_input
-<<<<<<< HEAD
-   use tblite_solvation_shift, only : shift_solvation, new_shift, shift_input, solutionState
-=======
    use tblite_solvation_shift, only : shift_solvation, new_shift, shift_input, solution_state
->>>>>>> ccc00f21
    use tblite_solvation_data, only : solvent_data, get_solvent_data
    use tblite_solvation_input, only : solvation_input
    use tblite_solvation_type, only : solvation_type
@@ -48,11 +44,7 @@
    public :: solvent_data, get_solvent_data
    public :: solvation_input, new_solvation, solvation_type
    public :: new_solvation_cds
-<<<<<<< HEAD
-   public :: new_solvation_shift, solutionState
-=======
    public :: new_solvation_shift, solution_state
->>>>>>> ccc00f21
 
 contains
 
@@ -73,13 +65,8 @@
 
    if (allocated(input%alpb)) then
       scratch_input = input%alpb
-<<<<<<< HEAD
-      ! ALPB/GBSA with empirical parameters 
-      if (allocated(input%alpb%solvent) .and. present(method)) then   
-=======
       ! ALPB/GBSA with empirical parameters
       if (allocated(input%alpb%solvent) .and. present(method)) then
->>>>>>> ccc00f21
          call get_alpb_param(scratch_input, mol, method, error)
          if(allocated(error)) then
             call fatal_error(error, "No ALPB/GBSA parameters found for the method/solvent")
