! This file is part of tblite.
! SPDX-Identifier: LGPL-3.0-or-later
!
! tblite is free software: you can redistribute it and/or modify it under
! the terms of the GNU Lesser General Public License as published by
! the Free Software Foundation, either version 3 of the License, or
! (at your option) any later version.
!
! tblite is distributed in the hope that it will be useful,
! but WITHOUT ANY WARRANTY; without even the implied warranty of
! MERCHANTABILITY or FITNESS FOR A PARTICULAR PURPOSE.  See the
! GNU Lesser General Public License for more details.
!
! You should have received a copy of the GNU Lesser General Public License
! along with tblite.  If not, see <https://www.gnu.org/licenses/>.

!> @dir tblite/double_dictionary
!> Contains implemenation of a dictionary with strings as keys and arrays of doubles as entries.

!> @file tblite/double_dictionery.f90
!> Implements double dictionary type
module tblite_double_dictionary
   use mctc_env_accuracy, only : wp, i8
   use mctc_env, only : error_type, fatal_error
   use tblite_toml, only : toml_array, toml_table, toml_key, add_table, set_value, toml_error
   use tblite_toml, only : toml_dump, add_array,  get_value, toml_parse
   implicit none
   private

   public :: double_dictionary_type

   type :: double_record
      character(len=:), allocatable :: label
      real(wp), allocatable :: array1(:)
      real(wp), allocatable :: array2(:, :)
      real(wp), allocatable :: array3(:, :, :)
   contains
      generic :: assignment(=) => copy_record
      generic :: operator(==) => equal_record
      procedure :: copy_record
      procedure :: equal_record
   end type double_record

   type :: double_dictionary_type
      integer :: n = 0
      type(double_record), allocatable :: record(:)
   contains
      private
      generic, public :: initialize_entry => ini_label, ini_1d, ini_2d, ini_3d
      procedure :: ini_label
      procedure :: ini_1d
      procedure :: ini_2d
      procedure :: ini_3d
      generic, public :: add_entry =>  add_1d, add_2d, add_3d
      procedure :: add_1d
      procedure :: add_2d
      procedure :: add_3d
      !procedure :: update_entry ! label and array pair
      generic, public :: get_entry =>  get_1d_index, get_2d_index, get_3d_index, get_1d_label, get_2d_label, get_3d_label !check
      procedure :: get_1d_index
      procedure :: get_2d_index
      procedure :: get_3d_index
      procedure :: get_1d_label
      procedure :: get_2d_label
      procedure :: get_3d_label
      generic, public :: update => update_1d, update_2d, update_3d
      procedure :: update_1d
      procedure :: update_2d
      procedure :: update_3d
      procedure, public :: get_label ! return label label
      procedure :: push
      procedure, public :: get_n_entries
      generic, public :: concatenate => concatenate_overwrite
      procedure :: concatenate_overwrite
      generic, public :: assignment(=) => copy
      procedure :: copy
      generic, public :: operator(+) => combine_dict
      procedure :: combine_dict
      generic, public :: remove_entry => remove_entry_label, remove_entry_index
      procedure :: remove_entry_label
      procedure :: remove_entry_index
      generic, public :: get_index => return_label_index
      procedure :: return_label_index
<<<<<<< HEAD
      procedure :: dump_to_toml
      procedure :: dump_to_file
      procedure :: dump_to_unit
      generic, public :: dump => dump_to_file, dump_to_toml, dump_to_unit
      generic, public :: operator(==) => equal_dict
      procedure :: equal_dict
      generic, public :: load => load_from_file, load_from_unit, load_from_toml
      procedure :: load_from_toml
      procedure :: load_from_file
      procedure :: load_from_unit

   end type double_dictionary_type
=======
>>>>>>> 9bbe5619

   end type double_dictionary_type

contains

function equal_record(lhs, rhs) result(equal)
   class(double_record), intent(in) :: lhs, rhs
   integer :: i
   logical :: equal
   equal = .false.

   if (lhs%label /= rhs%label) then
      return
   end if

   if (allocated(lhs%array1) .and. allocated(rhs%array1)) then
      if (all(lhs%array1 == rhs%array1)) then
         equal = .true.
         return
      else
         return
      end if 
   endif
      
   if (allocated(lhs%array2) .and. allocated(rhs%array2)) then
      if (all(lhs%array2 == rhs%array2)) then
         equal = .true.
         return
      else
         return
      end if 
   endif

   if (allocated(lhs%array3) .and. allocated(rhs%array3)) then
      if (all(lhs%array3 == rhs%array3)) then
         equal = .true.
         return
      else
         return
      end if 
   endif

end function


function equal_dict(lhs, rhs) result(equal)
   class(double_dictionary_type), intent(in) :: lhs, rhs
   integer :: i
   logical :: equal
   equal = .false.

   if (lhs%get_n_entries() /= rhs%get_n_entries()) then
      return
   end if

   do i = 1, lhs%get_n_entries()
      if (lhs%record(i) == rhs%record(i)) then
         cycle
      else 
         return
      end if
   end do

   equal = .true.
end function

!> Read double dictionary data from file
subroutine load_from_file(self, file, error)
   !> Instance of the parametrization data
   class(double_dictionary_type), intent(inout) :: self
   !> File name
   character(len=*), intent(in) :: file
   !> Error handling
   type(error_type), allocatable, intent(out) :: error

   integer :: unit
   logical :: exist

   inquire(file=file, exist=exist)
   if (.not.exist) then
     call fatal_error(error, "Could not find toml file '"//file//"'")
     return
   end if

   open(file=file, newunit=unit)
   call self%load(unit, error)
   close(unit)
end subroutine load_from_file


!> Read double_dictionary data from file
subroutine load_from_unit(self, unit, error)
   !> Instance of the double dictionary data
   class(double_dictionary_type), intent(inout) :: self
   !> File name
   integer, intent(in) :: unit
   !> Error handling
   type(error_type), allocatable, intent(out) :: error

   type(toml_error), allocatable :: parse_error
   type(toml_table), allocatable :: table

   call toml_parse(table, unit, parse_error)

   if (allocated(parse_error)) then
      allocate(error)
      call move_alloc(parse_error%message, error%message)
      return
   end if

   call self%load(table, error)
   if (allocated(error)) return

end subroutine load_from_unit

subroutine load_from_toml(self, table, error)
   use tblite_toml, only : len
   !iterate over entries and dump to toml
   class(double_dictionary_type) :: self
   !> toml table to add entries to
   type(toml_table), intent(inout) :: table
   type(toml_key), allocatable :: list_keys(:)
   !> Error handling
   type(error_type), allocatable, intent(out) :: error
   
   type(toml_array), pointer :: array
   real(kind=wp), allocatable :: array1(:)

   integer :: i, stat

   call table%get_keys(list_keys)

   do i = 1, size(list_keys)
      call get_value(table, list_keys(i), array, stat=stat)
      if (stat /= 0) then
         call fatal_error(error, "Cannot read entry for array")
         return
      end if
      if (allocated(array1)) deallocate(array1)
      allocate(array1(len(array)))
      call get_value(array, array1)
      call self%add_entry(list_keys(i)%key, array1)
   end do
end subroutine

subroutine dump_to_toml(self, table, error)
   !iterate over entries and dump to toml
   class(double_dictionary_type) :: self
   !> toml table to add entries to
   type(toml_table), intent(inout) :: table
   !> Error handling
   type(error_type), allocatable, intent(out) :: error
   type(toml_array), pointer :: array
   real(kind=wp), allocatable :: array1(:), array2(:, :), array3(:, :, :)

   integer :: i, stat
   
   do i = 1, self%get_n_entries()
      call add_array(table, self%record(i)%label, array)

      call self%get_entry(i, array1)
      if (allocated(array1)) then 
         call set_value(array, array1, stat=stat)
      end if

      call self%get_entry(i, array2)
      if (allocated(array2)) then
         array1 = reshape(array2, [size(array2, 1)*size(array2, 2)])
         call set_value(array, array1, stat=stat)
      end if

      call self%get_entry(i, array3)
      if (allocated(array3)) then
         array1 = reshape(array3, [size(array3, 1)*size(array3, 2)*size(array3, 3)])
         call set_value(array, array1, stat=stat)
      end if
      if (stat /= 0) then
         call fatal_error(error, "Cannot add array to toml table")
         return
      end if
   end do

end subroutine

subroutine dump_to_file(self, file, error)
   !> Instance of the parametrization data
   class(double_dictionary_type), intent(in) :: self
   !> File name
   character(len=*), intent(in) :: file
   !> Error handling
   type(error_type), allocatable, intent(out) :: error

   integer :: unit

   open(file=file, newunit=unit)
   call self%dump(unit, error)
   close(unit)
   if (allocated(error)) return

end subroutine dump_to_file


!> Write double dictionary data to file
subroutine dump_to_unit(self, unit, error)
   !> Instance of the parametrization data
   class(double_dictionary_type), intent(in) :: self
   !> Formatted unit
   integer, intent(in) :: unit
   !> Error handling
   type(error_type), allocatable, intent(out) :: error

   type(toml_table) :: table
   type(toml_error), allocatable :: ser_error

   table = toml_table()

   call self%dump(table, error)

   call toml_dump(table, unit, ser_error)
   if (allocated(ser_error)) then
      call fatal_error(error, ser_error%message)
   end if

end subroutine dump_to_unit

subroutine remove_entry_index(self, index)
   class(double_dictionary_type) :: self
   integer :: index, old_n, i, it
   type(double_dictionary_type) :: tmp

   if (index > self%n) return
   tmp = self
   old_n = self%n
   self%n = self%n - 1
   
   deallocate(self%record)
   allocate(self%record(self%n))
   it = 1
   do i = 1, old_n
      if (i == index) cycle
      self%record(it) = tmp%record(i)
      it = it + 1
   end do
 
end subroutine

subroutine remove_entry_label(self, label)
   class(double_dictionary_type) :: self
   character(len=*) :: label
   type(double_dictionary_type) :: tmp
   integer :: it 
   it = return_label_index(self, label)
   if (it /= 0) then
      call self%remove_entry_index(it) 
   else
      return
   end if
end subroutine 

function get_n_entries(self) result(n)
   class(double_dictionary_type) :: self
   integer :: n
   n = self%n
end function

subroutine copy(to, from)
   class(double_dictionary_type), intent(inout) :: to
   type(double_dictionary_type), intent(in) :: from
   integer :: n_entries, i
   to%n = from%n
   if (allocated(to%record)) deallocate(to%record)
   if (from%get_n_entries() > 0) then 
      allocate(to%record(size(from%record)))
      n_entries = from%get_n_entries()

      do i = 1, n_entries
         to%record(i) = from%record(i)
      end do
   end if

end subroutine

subroutine copy_record(to, from)
   class(double_record), intent(inout) :: to
   type(double_record), intent(in) :: from
   integer :: n_entries, it, i
   if (allocated(to%label)) deallocate(to%label)
   to%label = from%label
   if (allocated(from%array1)) to%array1 = from%array1
   if (allocated(from%array2)) to%array2 = from%array2
   if (allocated(from%array3)) to%array3 = from%array3
end subroutine

subroutine concatenate_overwrite(self, dict2)
   class(double_dictionary_type), intent(inout) :: self
   type(double_dictionary_type), intent(in) :: dict2
   type(double_dictionary_type) :: tmp_dict
   tmp_dict = self + dict2
   self = tmp_dict

end subroutine

function combine_dict(self, dict2) result(new_dict)
   class(double_dictionary_type), intent(in) :: self
   type(double_dictionary_type), intent(in) :: dict2
   type(double_dictionary_type) :: new_dict
   integer :: it, i, n_entries
   new_dict = self
   associate(dict => dict2)
      n_entries = dict%get_n_entries()
      do i = 1, n_entries
         call new_dict%push(dict%record(i)%label, it)
         new_dict%record(it) = dict%record(i)
      end do
   end associate

end function

subroutine update_1d(self, label, array)
   class(double_dictionary_type) :: self
   character(len=*) :: label
   real(wp) :: array(:)
   integer :: it

   it = return_label_index(self, label)
   if (it /= 0) then
      associate(record => self%record(it))
         if (allocated(record%array1)) deallocate(record%array1)
         if (allocated(record%array2)) deallocate(record%array2)
         if (allocated(record%array3)) deallocate(record%array3)
         record%array1 = array
      end associate
   else
      return
   end if
end subroutine

subroutine update_2d(self, label, array)
   class(double_dictionary_type) :: self
   character(len=*) :: label
   real(wp) :: array(:, :)
   integer :: it

   it = return_label_index(self, label)
   if (it /= 0) then
      associate(record => self%record(it))
         if (allocated(record%array1)) deallocate(record%array1)
         if (allocated(record%array2)) deallocate(record%array2)
         if (allocated(record%array3)) deallocate(record%array3)
         record%array2 = array
      end associate
   else
      return
   end if
end subroutine

subroutine update_3d(self, label, array)
   class(double_dictionary_type) :: self
   character(len=*) :: label
   real(wp) :: array(:, :, :)
   integer :: it

   it = return_label_index(self, label)
   if (it /= 0) then
      associate(record => self%record(it))
         if (allocated(record%array1)) deallocate(record%array1)
         if (allocated(record%array2)) deallocate(record%array2)
         if (allocated(record%array3)) deallocate(record%array3)
         record%array3 = array
      end associate
   else
      return
   end if
end subroutine

subroutine get_label(self, index, label)
   class(double_dictionary_type) :: self
   integer :: index
   character(len=:), allocatable :: label

   if (index > self%n) return
   if (allocated(label)) deallocate(label)

   label = self%record(index)%label
end subroutine

subroutine get_1d_label(self, label, array)
   class(double_dictionary_type) :: self
   character(len=*) :: label
   real(wp), allocatable :: array(:)
   integer :: it
   it = return_label_index(self, label)
   if (it == 0) return
   call self%get_entry(it, array)

end subroutine

subroutine get_2d_label(self, label, array)
   class(double_dictionary_type) :: self
   character(len=*) :: label
   real(wp), allocatable :: array(:,:)
   integer :: it
   it = return_label_index(self, label)
   if (it == 0) return
   call self%get_entry(it, array)

end subroutine

subroutine get_3d_label(self, label, array)
   class(double_dictionary_type) :: self
   character(len=*) :: label
   real(wp), allocatable :: array(:, :, :)
   integer :: it
   it = return_label_index(self, label)
   if (it == 0) return
   call self%get_entry(it, array)

end subroutine

subroutine get_1d_index(self, index, array)
   class(double_dictionary_type) :: self
   integer :: index
   real(wp), allocatable :: array(:)

   if (index > self%n) return
   if (index <= 0) return
   associate(rec => self%record(index))
      if (allocated(rec%array1)) then
         if (allocated(array)) deallocate(array)
         allocate(array(size(rec%array1, dim = 1)))
         array = rec%array1
      else
         return
      end if
   end associate

end subroutine

subroutine get_2d_index(self, index, array)
   class(double_dictionary_type) :: self
   integer :: index
   real(wp), allocatable :: array(:,:)

   if (index > self%n) return
   if (index <= 0) return
   associate(rec => self%record(index))
      if (allocated(rec%array2)) then
         if (allocated(array)) deallocate(array)
         allocate(array(size(rec%array2, dim = 1), size(rec%array2, dim = 2)))
         array = rec%array2
      else
         return
      end if
   end associate

end subroutine

subroutine get_3d_index(self, index, array)
   class(double_dictionary_type) :: self
   integer :: index
   real(wp), allocatable :: array(:, :, :)

   if (index > self%n) return
   if (index <= 0) return
   associate(rec => self%record(index))
      if (allocated(rec%array3)) then
         if (allocated(array)) deallocate(array)
         allocate(array(size(rec%array3, dim = 1), size(rec%array3, dim = 2), size(rec%array3, dim=3)))
         array = rec%array3
      else
         return
      end if
   end associate

end subroutine

subroutine push(self, label, it)
   class(double_dictionary_type), intent(inout) :: self
   character(len=*), intent(in) :: label

   integer, intent(out) :: it

   if (.not.allocated(self%record)) call resize(self%record)
   it = find(self%record(:self%n), label)

   if (it == 0) then
      if (self%n >= size(self%record)) then
         call resize(self%record)
      end if

      self%n = self%n + 1
      it = self%n
      self%record(it) = double_record(label)
   end if
end subroutine push

subroutine ini_label(self,label)
   class(double_dictionary_type) :: self
   character(len=*) :: label
   integer :: it

   call self%push(label, it)
end subroutine

subroutine ini_1d(self, label, ndim1)
   class(double_dictionary_type) :: self
   character(len=*) :: label
   integer :: ndim1
   integer :: it

   call self%push(label, it)

   associate(record => self%record(it))
      allocate(record%array1(ndim1), source = 0.0_wp)
   end associate
end subroutine

subroutine ini_2d(self, label, ndim1, ndim2)

   class(double_dictionary_type) :: self
   character(len=*) :: label
   integer :: ndim1, ndim2

   integer :: it

   call self%push(label, it)

   associate(record => self%record(it))
      allocate(record%array2(ndim1, ndim2), source = 0.0_wp)
   end associate
end subroutine

subroutine ini_3d(self, label, ndim1, ndim2, ndim3)
   class(double_dictionary_type) :: self
   character(len=*) :: label
   integer :: ndim1, ndim2, ndim3
   integer :: it

   call self%push(label, it)

   associate(record => self%record(it))
      allocate(record%array3(ndim1, ndim2, ndim3), source = 0.0_wp)
   end associate
end subroutine

subroutine add_1d(self, label, array)
   class(double_dictionary_type) :: self
   character(len=*) :: label
   real(wp) :: array(:)
   integer :: it

   call self%push(label, it)

   associate(record => self%record(it))
      record%array1 = array
   end associate
end subroutine

subroutine add_2d(self, label, array)
   class(double_dictionary_type) :: self
   character(len=*) :: label
   real(wp) :: array(:,:)
   integer :: it

   call self%push(label, it)

   associate(record => self%record(it))
      record%array2 = array
   end associate

end subroutine

subroutine add_3d(self, label, array)
   class(double_dictionary_type) :: self
   character(len=*) :: label
   real(wp) :: array(:, :, :)
   integer :: it

   call self%push(label, it)

   associate(record => self%record(it))
      record%array3 = array
   end associate
end subroutine


function return_label_index(self, label) result(it)
   class(double_dictionary_type), intent(in) :: self
   character(len=*), intent(in) :: label
   integer :: it
   it = 0
   if (self%n <= 0) return
   it = find(self%record(:self%n), label)
   if (it == 0) return

end function return_label_index


pure function find(record, label) result(pos)
   type(double_record), intent(in) :: record(:)
   character(len=*), intent(in) :: label
   integer :: pos

   integer :: i

   pos = 0

   do i = size(record), 1, -1
      if (allocated(record(i)%label)) then
         if (label == record(i)%label) then
            pos = i
            exit
         end if
      end if
   end do

end function find

   !> Reallocate list of double arrays
pure subroutine resize(var, n)
   !> Instance of the array to be resized
   type(double_record), allocatable, intent(inout) :: var(:)
   !> Dimension of the final array size
   integer, intent(in), optional :: n

   type(double_record), allocatable :: tmp(:)
   integer :: this_size, new_size
   integer, parameter :: initial_size = 20

   if (allocated(var)) then
      this_size = size(var, 1)
      call move_alloc(var, tmp)
   else
      this_size = initial_size
   end if

   if (present(n)) then
      new_size = n
   else
      new_size = this_size + this_size/2 + 1
   end if

   allocate(var(new_size))

   if (allocated(tmp)) then
      this_size = min(size(tmp, 1), size(var, 1))
      var(:this_size) = tmp(:this_size)
      deallocate(tmp)
   end if

end subroutine resize

end module tblite_double_dictionary<|MERGE_RESOLUTION|>--- conflicted
+++ resolved
@@ -81,7 +81,6 @@
       procedure :: remove_entry_index
       generic, public :: get_index => return_label_index
       procedure :: return_label_index
-<<<<<<< HEAD
       procedure :: dump_to_toml
       procedure :: dump_to_file
       procedure :: dump_to_unit
@@ -94,8 +93,6 @@
       procedure :: load_from_unit
 
    end type double_dictionary_type
-=======
->>>>>>> 9bbe5619
 
    end type double_dictionary_type
 
