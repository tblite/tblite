--- conflicted
+++ resolved
@@ -1,9 +1,4 @@
 /*/
-<<<<<<< HEAD
 json-fortran*
 test-drive*
-lahva*
-=======
-jonquil*
-test-drive*
->>>>>>> 07c1221b
+lahva*